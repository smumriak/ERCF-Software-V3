--- conflicted
+++ resolved
@@ -164,11 +164,6 @@
 z_hop_speed: 15			# mm/s Speed of z_hop move
 sync_load_speed: 10		# mm/s speed of synchronized extruder load moves
 sync_unload_speed: 10		# mm/s speed of synchronized extruder unload moves
-<<<<<<< HEAD
-nozzle_load_speed: 15		# mm/s speed of load move inside extruder from homing position to meltzone
-nozzle_unload_speed: 20		# mm/s speed of unload moves inside of extruder (very initial move from meltzone is 50% of this)
-=======
-nozzle_load_speed: 10		# mm/s speed of load move inside extruder from homing position to meltzone
-nozzle_unload_speed: 10		# mm/s speed of unload moves inside of extruder (very initial move from meltzone is 50% of this)
-servo_duration: 0.2		# Duration of PWM burst sent to servo (automatically turns off)
->>>>>>> 509e859b
+nozzle_load_speed: 12		# mm/s speed of load move inside extruder from homing position to meltzone
+nozzle_unload_speed: 12		# mm/s speed of unload moves inside of extruder (very initial move from meltzone is 50% of this)
+
