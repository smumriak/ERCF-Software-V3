# Happy Hare ERCF Software
# Main module
#
# Copyright (C) 2022  moggieuk#6538 (discord)
#                     moggieuk@hotmail.com
#
# Inspired by original ERCF software
# Enraged Rabbit Carrot Feeder Project           Copyright (C) 2021  Ette
#
# Internal Encoder Sensor based on:
# Original Enraged Rabbit Carrot Feeder Project  Copyright (C) 2021  Ette
# Generic Filament Sensor Module                 Copyright (C) 2019  Eric Callahan <arksine.code@gmail.com>
# Filament Motion Sensor Module                  Copyright (C) 2021  Joshua Wherrett <thejoshw.code@gmail.com>
#
# (\_/)
# ( *,*)
# (")_(") ERCF Ready
#
# This file may be distributed under the terms of the GNU GPLv3 license.
#
import logging, logging.handlers, threading, queue, time
import textwrap, math, os.path, re, json
from random import randint

# Forward all messages through a queue (polled by background thread)
class QueueHandler(logging.Handler):
    def __init__(self, queue):
        logging.Handler.__init__(self)
        self.queue = queue

    def emit(self, record):
        try:
            self.format(record)
            record.msg = record.message
            record.args = None
            record.exc_info = None
            self.queue.put_nowait(record)
        except Exception:
            self.handleError(record)

# Poll log queue on background thread and log each message to logfile
class QueueListener(logging.handlers.TimedRotatingFileHandler):
    def __init__(self, filename):
        logging.handlers.TimedRotatingFileHandler.__init__(
            self, filename, when='midnight', backupCount=5)
        self.bg_queue = queue.Queue()
        self.bg_thread = threading.Thread(target=self._bg_thread)
        self.bg_thread.start()

    def _bg_thread(self):
        while True:
            record = self.bg_queue.get(True)
            if record is None:
                break
            self.handle(record)

    def stop(self):
        self.bg_queue.put_nowait(None)
        self.bg_thread.join()

# Class to improve formatting of multi-line ERCF messages
class MultiLineFormatter(logging.Formatter):
    def format(self, record):
        indent = ' ' * 9
        lines = super(MultiLineFormatter, self).format(record)
        return lines.replace('\n', '\n' + indent)

# Ercf exception error class
class ErcfError(Exception):
    pass

# Main ERCF klipper module
class Ercf:
    BOOT_DELAY = 1.5            # Delay before running bootup tasks

    LONG_MOVE_THRESHOLD = 70.   # This is also the initial move to load past encoder
    ENCODER_MIN = 1.0           # The threshold (mm) that determines real encoder movement (ignore erroneous pulse)

    SERVO_DOWN_STATE = 1
    SERVO_UP_STATE = 0
    SERVO_UNKNOWN_STATE = -1

    TOOL_UNKNOWN = -1
    TOOL_BYPASS = -2

    GATE_UNKNOWN = -1
    GATE_AVAILABLE = 1
    GATE_EMPTY = 0

    LOADED_STATUS_UNKNOWN = -1
    LOADED_STATUS_UNLOADED = 0
    LOADED_STATUS_PARTIAL_BEFORE_ENCODER = 1
    LOADED_STATUS_PARTIAL_PAST_ENCODER = 2
    LOADED_STATUS_PARTIAL_IN_BOWDEN = 3
    LOADED_STATUS_PARTIAL_END_OF_BOWDEN = 4
    LOADED_STATUS_PARTIAL_HOMED_EXTRUDER = 5
    LOADED_STATUS_PARTIAL_HOMED_SENSOR = 6
    LOADED_STATUS_PARTIAL_IN_EXTRUDER = 7
    LOADED_STATUS_FULL = 8

    DIRECTION_LOAD = 1
    DIRECTION_UNLOAD = -1

    ACTION_IDLE = 0
    ACTION_LOADING = 1
    ACTION_LOADING_EXTRUDER = 2
    ACTION_UNLOADING = 3
    ACTION_UNLOADING_EXTRUDER = 4
    ACTION_FORMING_TIP = 5
    ACTION_HEATING = 6
    ACTION_CHECKING = 7
    ACTION_HOMING = 8
    ACTION_SELECTING = 9

    # Extruder homing sensing strategies
    EXTRUDER_COLLISION = 0
    EXTRUDER_STALLGUARD = 1

    # ercf_vars.cfg variables
    VARS_ERCF_CALIB_CLOG_LENGTH      = "ercf_calib_clog_length"
    VARS_ERCF_ENABLE_ENDLESS_SPOOL   = "ercf_state_enable_endless_spool"
    VARS_ERCF_ENDLESS_SPOOL_GROUPS   = "ercf_state_endless_spool_groups"
    VARS_ERCF_TOOL_TO_GATE_MAP       = "ercf_state_tool_to_gate_map"
    VARS_ERCF_GATE_STATUS            = "ercf_state_gate_status"
    VARS_ERCF_GATE_MATERIAL          = "ercf_state_gate_material"
    VARS_ERCF_GATE_COLOR             = "ercf_state_gate_color"
    VARS_ERCF_GATE_SELECTED          = "ercf_state_gate_selected"
    VARS_ERCF_TOOL_SELECTED          = "ercf_state_tool_selected"
    VARS_ERCF_LOADED_STATUS          = "ercf_state_loaded_status"
    VARS_ERCF_CALIB_REF              = "ercf_calib_ref"
    VARS_ERCF_CALIB_PREFIX           = "ercf_calib_"
    VARS_ERCF_CALIB_VERSION          = "ercf_calib_version"
    VARS_ERCF_GATE_STATISTICS_PREFIX = "ercf_statistics_gate_"
    VARS_ERCF_SWAP_STATISTICS        = "ercf_statistics_swaps"
    VARS_ERCF_SELECTOR_OFFSETS       = "ercf_selector_offsets"

    DEFAULT_ENCODER_RESOLUTION = 0.67 # 0.67 is about the resolution of one pulse
    EMPTY_GATE_STATS_ENTRY = {'pauses': 0, 'loads': 0, 'load_distance': 0.0, 'load_delta': 0.0, 'unloads': 0, 'unload_distance': 0.0, 'unload_delta': 0.0, 'servo_retries': 0, 'load_failures': 0, 'unload_failures': 0}

    W3C_COLORS = ['aliceblue', 'antiquewhite', 'aqua', 'aquamarine', 'azure', 'beige', 'bisque', 'black', 'blanchedalmond', 'blue', 'blueviolet',
                  'brown', 'burlywood', 'cadetblue', 'chartreuse', 'chocolate', 'coral', 'cornflowerblue', 'cornsilk', 'crimson', 'cyan', 'darkblue',
                  'darkcyan', 'darkgoldenrod', 'darkgray', 'darkgreen', 'darkgrey', 'darkkhaki', 'darkmagenta', 'darkolivegreen', 'darkorange',
                  'darkorchid', 'darkred', 'darksalmon', 'darkseagreen', 'darkslateblue', 'darkslategray', 'darkslategrey', 'darkturquoise', 'darkviolet',
                  'deeppink', 'deepskyblue', 'dimgray', 'dimgrey', 'dodgerblue', 'firebrick', 'floralwhite', 'forestgreen', 'fuchsia', 'gainsboro',
                  'ghostwhite', 'gold', 'goldenrod', 'gray', 'green', 'greenyellow', 'grey', 'honeydew', 'hotpink', 'indianred', 'indigo', 'ivory',
                  'khaki', 'lavender', 'lavenderblush', 'lawngreen', 'lemonchiffon', 'lightblue', 'lightcoral', 'lightcyan', 'lightgoldenrodyellow',
                  'lightgray', 'lightgreen', 'lightgrey', 'lightpink', 'lightsalmon', 'lightseagreen', 'lightskyblue', 'lightslategray', 'lightslategrey',
                  'lightsteelblue', 'lightyellow', 'lime', 'limegreen', 'linen', 'magenta', 'maroon', 'mediumaquamarine', 'mediumblue', 'mediumorchid',
                  'mediumpurple', 'mediumseagreen', 'mediumslateblue', 'mediumspringgreen', 'mediumturquoise', 'mediumvioletred', 'midnightblue',
                  'mintcream', 'mistyrose', 'moccasin', 'navajowhite', 'navy', 'oldlace', 'olive', 'olivedrab', 'orange', 'orangered', 'orchid',
                  'palegoldenrod', 'palegreen', 'paleturquoise', 'palevioletred', 'papayawhip', 'peachpuff', 'peru', 'pink', 'plum', 'powderblue',
                  'purple', 'rebeccapurple', 'red', 'rosybrown', 'royalblue', 'saddlebrown', 'salmon', 'sandybrown', 'seagreen', 'seashell', 'sienna',
                  'silver', 'skyblue', 'slateblue', 'slategray', 'slategrey', 'snow', 'springgreen', 'steelblue', 'tan', 'teal', 'thistle', 'tomato',
                  'turquoise', 'violet', 'wheat', 'white', 'whitesmoke', 'yellow', 'yellowgreen']

    UPGRADE_REMINDER = "Did you upgrade? Run Happy Hare './install.sh' again to fix configuration files and/or read https://github.com/moggieuk/ERCF-Software-V3/blob/master/doc/UPGRADE.md"

    def __init__(self, config):
        self.config = config
        self.printer = config.get_printer()
        self.reactor = self.printer.get_reactor()
        self.estimated_print_time = None
        self.last_sensorless_move = 0
        self.gear_stepper_run_current = 0.
        self.printer.register_event_handler('klippy:connect', self.handle_connect)
        self.printer.register_event_handler("klippy:disconnect", self.handle_disconnect)
        self.printer.register_event_handler("klippy:ready", self.handle_ready)

        # ERCF hardware (steppers, servo, encoder and optional toolhead sensor)
        self.selector_stepper = self.gear_stepper = self.toolhead_sensor = self.encoder_sensor = self.servo = None

        # Specific build parameters / tuning
<<<<<<< HEAD
        self.version = config.getfloat('version', 1.1)
        self.extruder_name = config.get('extruder', 'extruder')
=======
>>>>>>> 509e859b
        self.long_moves_speed = config.getfloat('long_moves_speed', 100.)
        self.short_moves_speed = config.getfloat('short_moves_speed', 25.)
        self.z_hop_height = config.getfloat('z_hop_height', 5., minval=0.)
        self.z_hop_speed = config.getfloat('z_hop_speed', 15., minval=1.)
        self.gear_homing_accel = config.getfloat('gear_homing_accel', 1000)
        self.gear_sync_accel = config.getfloat('gear_sync_accel', 1000)
        self.gear_buzz_accel = config.getfloat('gear_buzz_accel', 2000)
        self.servo_up_angle = config.getfloat('servo_up_angle')
        self.servo_down_angle = config.getfloat('servo_down_angle')
        self.servo_duration = config.getfloat('servo_duration', 0.2, minval=0.1)
        self.num_moves = config.getint('num_moves', 1, minval=1)
        self.apply_bowden_correction = config.getint('apply_bowden_correction', 0, minval=0, maxval=1)
        self.load_bowden_tolerance = config.getfloat('load_bowden_tolerance', 10., minval=1.)
        self.unload_bowden_tolerance = config.getfloat('unload_bowden_tolerance', self.load_bowden_tolerance, minval=1.)
        self.parking_distance = config.getfloat('parking_distance', 23., minval=12., maxval=60.)
        self.encoder_move_step_size = config.getfloat('encoder_move_step_size', 15., minval=5., maxval=25.)
        self.load_encoder_retries = config.getint('load_encoder_retries', 2, minval=1, maxval=5)
        self.selector_offsets = list(config.getfloatlist('colorselector'))
        self.bypass_offset = config.getfloat('bypass_selector', 0)
        self.timeout_pause = config.getint('timeout_pause', 72000)
        self.timeout_unlock = config.getint('timeout_unlock', -1)
        self.disable_heater = config.getint('disable_heater', 600)
        self.min_temp_extruder = config.getfloat('min_temp_extruder', 180.)
        self.calibration_bowden_length = config.getfloat('calibration_bowden_length')
        self.unload_buffer = config.getfloat('unload_buffer', 30., minval=15.)
        self.home_to_extruder = config.getint('home_to_extruder', 0, minval=0, maxval=1)
        self.ignore_extruder_load_error = config.getint('ignore_extruder_load_error', 0, minval=0, maxval=1)
        self.extruder_homing_max = config.getfloat('extruder_homing_max', 50., above=20.)
        self.extruder_homing_step = config.getfloat('extruder_homing_step', 2., minval=0.5, maxval=5.)
        self.extruder_homing_current = config.getint('extruder_homing_current', 50, minval=10, maxval=100)
        self.extruder_form_tip_current = config.getint('extruder_form_tip_current', 100, minval=100, maxval=150)
        self.toolhead_homing_max = config.getfloat('toolhead_homing_max', 20., minval=0.)
        self.toolhead_homing_step = config.getfloat('toolhead_homing_step', 1., minval=0.5, maxval=5.)
        self.sync_load_length = config.getfloat('sync_load_length', 8., minval=0., maxval=100.) # keep?
        self.sync_load_speed = config.getfloat('sync_load_speed', 10., minval=1., maxval=100.)
        self.sync_unload_length = config.getfloat('sync_unload_length', 10., minval=0., maxval=100.) # keep?
        self.sync_unload_speed = config.getfloat('sync_unload_speed', 10., minval=1., maxval=100.)
        self.delay_servo_release = config.getfloat('delay_servo_release', 2., minval=0., maxval=5.)
        self.home_position_to_nozzle = config.getfloat('home_position_to_nozzle', minval=5.) # Legacy, separate measures below are preferred
        self.extruder_to_nozzle = config.getfloat('extruder_to_nozzle', 0., minval=5.) # For sensorless
        self.sensor_to_nozzle = config.getfloat('sensor_to_nozzle', 0., minval=5.) # For toolhead sensor
        self.nozzle_load_speed = config.getfloat('nozzle_load_speed', 15, minval=1., maxval=100.)
        self.nozzle_unload_speed = config.getfloat('nozzle_unload_speed', 20, minval=1., maxval=100.)

        # Gear/Extruder synchronization controls
        self.sync_to_extruder = config.getint('sync_to_extruder', 0, minval=0, maxval=1)
        self.sync_load_extruder = config.getint('sync_load_extruder', 0, minval=0, maxval=1)
        self.sync_unload_extruder = config.getint('sync_unload_extruder', 0, minval=0, maxval=1)
        self.sync_form_tip = config.getint('sync_form_tip', 0, minval=0, maxval=1)
        self.sync_gear_current = config.getint('sync_gear_current', 50, minval=10, maxval=100)

        # Options
        self.homing_method = config.getint('homing_method', 0, minval=0, maxval=1)
        self.sensorless_selector = config.getint('sensorless_selector', 0, minval=0, maxval=1)
        self.enable_clog_detection = config.getint('enable_clog_detection', 2, minval=0, maxval=2)
        self.default_enable_endless_spool = config.getint('enable_endless_spool', 0, minval=0, maxval=1)
        self.default_endless_spool_groups = list(config.getintlist('endless_spool_groups', []))
        self.default_tool_to_gate_map = list(config.getintlist('tool_to_gate_map', []))
        self.default_gate_status = list(config.getintlist('gate_status', []))
        self.default_gate_material = list(config.getlist('gate_material', []))
        self.default_gate_color = list(config.getlist('gate_color', []))
        self.persistence_level = config.getint('persistence_level', 0, minval=0, maxval=4)

        # Logging
        self.log_level = config.getint('log_level', 1, minval=0, maxval=4)
        self.logfile_level = config.getint('logfile_level', 3, minval=-1, maxval=4)
        self.log_statistics = config.getint('log_statistics', 0, minval=0, maxval=1)
        self.log_visual = config.getint('log_visual', 1, minval=0, maxval=2)
        self.startup_status = config.getint('startup_status', 0, minval=0, maxval=2)

        # The following lists are the defaults (when reset) and will be overriden by values in ercf_vars.cfg

        # Endless spool groups
        self.enable_endless_spool = self.default_enable_endless_spool
        if len(self.default_endless_spool_groups) > 0:
            if self.enable_endless_spool == 1 and len(self.default_endless_spool_groups) != len(self.selector_offsets):
                raise self.config.error("endless_spool_groups has a different number of values than the number of gates")
        else:
            for i in range(len(self.selector_offsets)):
                self.default_endless_spool_groups.append(i)
        self.endless_spool_groups = list(self.default_endless_spool_groups)

        # Status (availability of filament) at each gate
        if len(self.default_gate_status) > 0:
            if not len(self.default_gate_status) == len(self.selector_offsets):
                raise self.config.error("gate_status has different number of values than the number of gates")
        else:
            for i in range(len(self.selector_offsets)):
                self.default_gate_status.append(self.GATE_UNKNOWN)
        self.gate_status = list(self.default_gate_status)

        # Filmament material at each gate
        if len(self.default_gate_material) > 0:
            if not len(self.default_gate_material) == len(self.selector_offsets):
                raise self.config.error("gate_material has different number of entries than the number of gates")
        else:
            for i in range(len(self.selector_offsets)):
                self.default_gate_material.append("")
        self.gate_material = list(self.default_gate_material)

        # Filmament color at each gate
        if len(self.default_gate_color) > 0:
            if not len(self.default_gate_color) == len(self.selector_offsets):
                raise self.config.error("gate_color has different number of entries than the number of gates")
        else:
            for i in range(len(self.selector_offsets)):
                self.default_gate_color.append("")
        self.gate_color = list(self.default_gate_color)

        # Tool to gate mapping
        if len(self.default_tool_to_gate_map) > 0:
            if not len(self.default_tool_to_gate_map) == len(self.selector_offsets):
                raise self.config.error("tool_to_gate_map has different number of values than the number of gates")
        else:
            for i in range(len(self.selector_offsets)):
                self.default_tool_to_gate_map.append(i)
        self.tool_to_gate_map = list(self.default_tool_to_gate_map)

        # Initialize state and statistics variables
        self._initialize_state()

        # Logging
        self.queue_listener = None
        self.ercf_logger = None

        # Register GCODE commands
        self.gcode = self.printer.lookup_object('gcode')

        # Logging and Stats
        self.gcode.register_command('ERCF_RESET_STATS',
                    self.cmd_ERCF_RESET_STATS,
                    desc = self.cmd_ERCF_RESET_STATS_help)
        self.gcode.register_command('ERCF_RESET',
                    self.cmd_ERCF_RESET,
                    desc = self.cmd_ERCF_RESET_help)
        self.gcode.register_command('ERCF_DUMP_STATS',
                    self.cmd_ERCF_DUMP_STATS,
                    desc = self.cmd_ERCF_DUMP_STATS_help)
        self.gcode.register_command('ERCF_SET_LOG_LEVEL',
                    self.cmd_ERCF_SET_LOG_LEVEL,
                    desc = self.cmd_ERCF_SET_LOG_LEVEL_help)
        self.gcode.register_command('ERCF_DISPLAY_ENCODER_POS',
                    self.cmd_ERCF_DISPLAY_ENCODER_POS,
                    desc = self.cmd_ERCF_DISPLAY_ENCODER_POS_help)
        self.gcode.register_command('ERCF_STATUS',
                    self.cmd_ERCF_STATUS,
                    desc = self.cmd_ERCF_STATUS_help)

	# Calibration
        self.gcode.register_command('ERCF_CALIBRATE',
                    self.cmd_ERCF_CALIBRATE,
                    desc = self.cmd_ERCF_CALIBRATE_help)
        self.gcode.register_command('ERCF_CALIBRATE_SINGLE',
                    self.cmd_ERCF_CALIBRATE_SINGLE,
                    desc = self.cmd_ERCF_CALIBRATE_SINGLE_help)
        self.gcode.register_command('ERCF_CALIBRATE_SELECTOR',
                    self.cmd_ERCF_CALIBRATE_SELECTOR,
                    desc = self.cmd_ERCF_CALIBRATE_SELECTOR_help)
        self.gcode.register_command('ERCF_CALIB_SELECTOR',
                    self.cmd_ERCF_CALIBRATE_SELECTOR,
                    desc = self.cmd_ERCF_CALIBRATE_SELECTOR_help) # For backwards compatibility because it's mentioned in manual, but prefer to remove
        self.gcode.register_command('ERCF_CALIBRATE_ENCODER',
                    self.cmd_ERCF_CALIBRATE_ENCODER,
                    desc=self.cmd_ERCF_CALIBRATE_ENCODER_help)

        # Servo and motor control
        self.gcode.register_command('ERCF_SERVO_DOWN',
                    self.cmd_ERCF_SERVO_DOWN,
                    desc = self.cmd_ERCF_SERVO_DOWN_help)
        self.gcode.register_command('ERCF_SERVO_UP',
                    self.cmd_ERCF_SERVO_UP,
                    desc = self.cmd_ERCF_SERVO_UP_help)
        self.gcode.register_command('ERCF_MOTORS_OFF',
                    self.cmd_ERCF_MOTORS_OFF,
                    desc = self.cmd_ERCF_MOTORS_OFF_help)
        self.gcode.register_command('ERCF_BUZZ_GEAR_MOTOR',
                    self.cmd_ERCF_BUZZ_GEAR_MOTOR,
                    desc=self.cmd_ERCF_BUZZ_GEAR_MOTOR_help)
        self.gcode.register_command('ERCF_SYNC_GEAR_MOTOR', 
                    self.cmd_ERCF_SYNC_GEAR_MOTOR, 
                    desc=self.cmd_ERCF_SYNC_GEAR_MOTOR_help)

	# Core ERCF functionality
        self.gcode.register_command('ERCF_ENABLE',
                    self.cmd_ERCF_ENABLE,
                    desc = self.cmd_ERCF_ENABLE_help)
        self.gcode.register_command('ERCF_DISABLE',
                    self.cmd_ERCF_DISABLE,
                    desc = self.cmd_ERCF_DISABLE_help)
        self.gcode.register_command('ERCF_ENCODER',
                    self.cmd_ERCF_ENCODER,
                    desc = self.cmd_ERCF_ENCODER_help)
        self.gcode.register_command('ERCF_HOME',
                    self.cmd_ERCF_HOME,
                    desc = self.cmd_ERCF_HOME_help)
        self.gcode.register_command('ERCF_SELECT',
                    self.cmd_ERCF_SELECT,
                    desc = self.cmd_ERCF_SELECT_help)
        self.gcode.register_command('ERCF_SELECT_TOOL', # For backwards compatibility, but ERCF_SELECT is preferred
                    self.cmd_ERCF_SELECT,
                    desc = self.cmd_ERCF_SELECT_help)
        self.gcode.register_command('ERCF_PRELOAD',
                    self.cmd_ERCF_PRELOAD,
                    desc = self.cmd_ERCF_PRELOAD_help)
        self.gcode.register_command('ERCF_SELECT_BYPASS',
                    self.cmd_ERCF_SELECT_BYPASS,
                    desc = self.cmd_ERCF_SELECT_BYPASS_help)
        self.gcode.register_command('ERCF_LOAD_BYPASS', # Deprecated. Has warning and redirect
                    self.cmd_ERCF_LOAD_BYPASS,
                    desc=self.cmd_ERCF_LOAD_BYPASS_help)
        self.gcode.register_command('ERCF_UNLOAD_BYPASS', # Deprecated. Has warning and redirect
                    self.cmd_ERCF_UNLOAD_BYPASS,
                    desc=self.cmd_ERCF_UNLOAD_BYPASS_help)
        self.gcode.register_command('ERCF_CHANGE_TOOL',
                    self.cmd_ERCF_CHANGE_TOOL,
                    desc = self.cmd_ERCF_CHANGE_TOOL_help)
        self.gcode.register_command('ERCF_LOAD',
                    self.cmd_ERCF_LOAD,
                    desc=self.cmd_ERCF_LOAD_help)
        self.gcode.register_command('ERCF_EJECT',
                    self.cmd_ERCF_EJECT,
                    desc = self.cmd_ERCF_EJECT_help)
        self.gcode.register_command('ERCF_UNLOCK',
                    self.cmd_ERCF_UNLOCK,
                    desc = self.cmd_ERCF_UNLOCK_help)
        self.gcode.register_command('ERCF_PAUSE',
                    self.cmd_ERCF_PAUSE,
                    desc = self.cmd_ERCF_PAUSE_help)
        self.gcode.register_command('ERCF_RECOVER',
                    self.cmd_ERCF_RECOVER,
                    desc = self.cmd_ERCF_RECOVER_help)

	# Soak Testing
        self.gcode.register_command('ERCF_SOAKTEST_SELECTOR',
                    self.cmd_ERCF_SOAKTEST_SELECTOR,
                    desc = self.cmd_ERCF_SOAKTEST_SELECTOR_help)
        self.gcode.register_command('ERCF_SOAKTEST_LOAD_SEQUENCE',
                    self.cmd_ERCF_SOAKTEST_LOAD_SEQUENCE,
                    desc = self.cmd_ERCF_SOAKTEST_LOAD_SEQUENCE_help)

	# User Setup and Testing
        self.gcode.register_command('ERCF_TEST_GRIP',
                    self.cmd_ERCF_TEST_GRIP,
                    desc = self.cmd_ERCF_TEST_GRIP_help)
        self.gcode.register_command('ERCF_TEST_SERVO',
                    self.cmd_ERCF_TEST_SERVO,
                    desc = self.cmd_ERCF_TEST_SERVO_help)
        self.gcode.register_command('ERCF_TEST_MOVE_GEAR',
                    self.cmd_ERCF_TEST_MOVE_GEAR,
                    desc = self.cmd_ERCF_TEST_MOVE_GEAR_help)
        self.gcode.register_command('ERCF_TEST_LOAD',
                    self.cmd_ERCF_TEST_LOAD,
                    desc=self.cmd_ERCF_TEST_LOAD_help)
        self.gcode.register_command('ERCF_TEST_TRACKING',
                    self.cmd_ERCF_TEST_TRACKING,
                    desc=self.cmd_ERCF_TEST_TRACKING_help)
        self.gcode.register_command('ERCF_TEST_UNLOAD',
                    self.cmd_ERCF_TEST_UNLOAD,
                    desc=self.cmd_ERCF_TEST_UNLOAD_help)
        self.gcode.register_command('ERCF_TEST_HOME_TO_EXTRUDER',
                    self.cmd_ERCF_TEST_HOME_TO_EXTRUDER,
                    desc = self.cmd_ERCF_TEST_HOME_TO_EXTRUDER_help)
        self.gcode.register_command('ERCF_TEST_CONFIG',
                    self.cmd_ERCF_TEST_CONFIG,
                    desc = self.cmd_ERCF_TEST_CONFIG_help)

        # Runout, TTG and Endless spool
        self.gcode.register_command('_ERCF_ENCODER_RUNOUT',
                    self.cmd_ERCF_ENCODER_RUNOUT,
                    desc = self.cmd_ERCF_ENCODER_RUNOUT_help)
        self.gcode.register_command('_ERCF_ENCODER_INSERT',
                    self.cmd_ERCF_ENCODER_INSERT,
                    desc = self.cmd_ERCF_ENCODER_INSERT_help)
        self.gcode.register_command('ERCF_DISPLAY_TTG_MAP',
                    self.cmd_ERCF_DISPLAY_TTG_MAP,
                    desc = self.cmd_ERCF_DISPLAY_TTG_MAP_help)
        self.gcode.register_command('ERCF_REMAP_TTG',
                    self.cmd_ERCF_REMAP_TTG,
                    desc = self.cmd_ERCF_REMAP_TTG_help)
        self.gcode.register_command('ERCF_SET_GATE_MAP',
                    self.cmd_ERCF_SET_GATE_MAP,
                    desc = self.cmd_ERCF_SET_GATE_MAP_help)
        self.gcode.register_command('ERCF_ENDLESS_SPOOL',
                    self.cmd_ERCF_ENDLESS_SPOOL,
                    desc = self.cmd_ERCF_ENDLESS_SPOOL_help)
        self.gcode.register_command('ERCF_CHECK_GATES',
                    self.cmd_ERCF_CHECK_GATES,
                    desc = self.cmd_ERCF_CHECK_GATES_help)

    def handle_connect(self):
        # Setup background file based logging before logging any messages
        if self.logfile_level >= 0:
            logfile_path = self.printer.start_args['log_file']
            dirname = os.path.dirname(logfile_path)
            if dirname == None:
                ercf_log = '/tmp/ercf.log'
            else:
                ercf_log = dirname + '/ercf.log'
            self._log_debug("ercf_log=%s" % ercf_log)
            self.queue_listener = QueueListener(ercf_log)
            self.queue_listener.setFormatter(MultiLineFormatter('%(asctime)s %(message)s', datefmt='%I:%M:%S'))
            queue_handler = QueueHandler(self.queue_listener.bg_queue)
            self.ercf_logger = logging.getLogger('ercf')
            self.ercf_logger.setLevel(logging.INFO)
            self.ercf_logger.addHandler(queue_handler)

        self.toolhead = self.printer.lookup_object('toolhead')
        for manual_stepper in self.printer.lookup_objects('manual_stepper'):
            stepper_name = manual_stepper[1].get_steppers()[0].get_name()
            if stepper_name == 'manual_stepper selector_stepper':
                self.selector_stepper = manual_stepper[1]
        if self.selector_stepper is None:
            raise self.config.error("Missing [manual_stepper selector_stepper] section in ercf_hardware.cfg")
        for manual_stepper in self.printer.lookup_objects('manual_extruder_stepper'):
            stepper_name = manual_stepper[1].get_steppers()[0].get_name()
            if stepper_name == 'manual_extruder_stepper gear_stepper':
                self.gear_stepper = manual_stepper[1]
        if self.gear_stepper is None:
            raise self.config.error("Missing [manual_extruder_stepper gear_stepper] definition in ercf_hardware.cfg\n%s" % self.UPGRADE_REMINDER)

        try:
            self.pause_resume = self.printer.lookup_object('pause_resume')
        except:
            raise self.config.error("ERCF requires [pause_resume] to work, please add it to your config!")

        try:
            self.toolhead_sensor = self.printer.lookup_object("filament_switch_sensor toolhead_sensor")
        except:
            self.toolhead_sensor = None
            if not self.home_to_extruder:
                self.home_to_extruder = 1
                self._log_debug("No toolhead sensor detected, forcing 'home_to_extruder: 1'")
        if self.toolhead_sensor and self.toolhead_sensor.runout_helper.runout_pause:
            raise self.config.error("`pause_on_runout: False` is incorrect/missing from toolhead_sensor configuration")

        # Get endstops
        self.query_endstops = self.printer.lookup_object('query_endstops')
        self.selector_endstop = self.gear_endstop = None
        for endstop, name in self.query_endstops.endstops:
            if name == 'manual_stepper selector_stepper':
                self.selector_endstop = endstop
            if name == 'manual_extruder_stepper gear_stepper':
                self.gear_endstop = endstop
        if self.selector_endstop == None:
            raise self.config.error("Selector endstop must be specified")
        if self.sensorless_selector and self.gear_endstop == None:
            raise self.config.error("Gear stepper endstop must be configured for sensorless selector operation")

        # Get servo and encoder
        self.servo = self.printer.lookup_object('ercf_servo ercf_servo', None)
        if not self.servo:
            raise self.config.error("Missing [ercf_servo] definition in ercf_hardware.cfg\n%s" % self.UPGRADE_REMINDER)
        self.encoder_sensor = self.printer.lookup_object('ercf_encoder ercf_encoder', None)
        if not self.encoder_sensor:
            raise self.config.error("Missing [ercf_encoder] definition in ercf_hardware.cfg\n%s" % self.UPGRADE_REMINDER)

        # Sanity check extruder name
        self.extruder = self.printer.lookup_object(self.extruder_name, None)
        if not self.extruder:
            raise self.config.error("Extruder named `%s` not found on printer" % self.extruder_name)

        # See if we have a TMC controller capable of current control for filament collision detection and syncing
        # on gear_stepper and tip forming on extruder
        self.gear_tmc = self.extruder_tmc = None
        tmc_chips = ["tmc2209", "tmc2130", "tmc2208", " tmc2660", "tmc5160"]
        for chip in tmc_chips:
            try:
                self.gear_tmc = self.printer.lookup_object('%s manual_extruder_stepper gear_stepper' % chip)
                self._log_debug("Found %s on gear_stepper. Current control enabled" % chip)
                break
            except:
                pass
        for chip in tmc_chips:
            try:
                self.extruder_tmc = self.printer.lookup_object("%s %s" % (chip, self.extruder_name))
                self._log_debug("Found %s on extruder. Current control enabled" % chip)
                break
            except:
                pass
        if self.gear_tmc is None:
            self._log_debug("TMC driver not found for gear_stepper, cannot use current reduction for collision detection or while synchronized printing")
        if self.extruder_tmc is None:
            self._log_debug("TMC driver not found for extruder, cannot use current increase for tip forming move")

        if self.enable_endless_spool == 1 and self.enable_clog_detection == 0:
            self._log_info("Warning: EndlessSpool mode requires clog detection to be enabled")

        self.ref_step_dist=self.gear_stepper.steppers[0].get_step_dist()
        self.variables = self.printer.lookup_object('save_variables').allVariables

        # Sanity check to see that ercf_vars.cfg is included
        if self.variables == {}:
            raise self.config.error("Calibration settings not found. ercf_vars.cfg probably not found. Check [save_variables] section in ercf_software.cfg")

        # Remember user setting of idle_timeout so it can be restored (if not overridden)
        if self.timeout_unlock < 0:
            self.timeout_unlock = self.printer.lookup_object("idle_timeout").idle_timeout

        # Configure encoder
        self.encoder_sensor.set_logger(self._log_debug) # Combine with ERCF log
        self.encoder_sensor.set_extruder(self.extruder_name)
        self.encoder_sensor.set_mode(self.enable_clog_detection)

        # Restore state
        self._load_persisted_state()

    def _initialize_state(self):
        self.is_enabled = True
        self.is_paused_locked = False
        self.is_homed = False
        self.paused_extruder_temp = 0.
        self.tool_selected = self._next_tool = self._last_tool = self.TOOL_UNKNOWN
        self._last_toolchange = "Unknown"
        self.gate_selected = self.GATE_UNKNOWN  # We keep record of gate selected in case user messes with mapping in print
        self.servo_state = self.SERVO_UNKNOWN_STATE
        self.loaded_status = self.LOADED_STATUS_UNKNOWN
        self.filament_direction = self.DIRECTION_LOAD
        self.action = self.ACTION_IDLE
        self.calibrating = False
        self.saved_toolhead_position = False
        self._reset_statistics()

    def _load_persisted_state(self):
        self._log_debug("Loaded persisted ERCF state, level: %d" % self.persistence_level)
        num_gates = len(self.selector_offsets)
        errors = []

        if self.persistence_level >= 4:
            # Load selected tool and gate
            tool_selected = self.variables.get(self.VARS_ERCF_TOOL_SELECTED, self.tool_selected)
            gate_selected = self.variables.get(self.VARS_ERCF_GATE_SELECTED, self.gate_selected)
            if gate_selected < num_gates and tool_selected < num_gates:
                self.tool_selected = tool_selected
                self.gate_selected = gate_selected

                if self.gate_selected >= 0:
                    offset = self.selector_offsets[self.gate_selected]
                    if self.tool_selected == self.TOOL_BYPASS: # Sanity check
                        self.tool_selected = self.TOOL_UNKNOWN
                    self.selector_stepper.do_set_position(offset)
                    self.is_homed = True
                elif self.gate_selected == self.TOOL_BYPASS:
                    self.tool_selected = self.TOOL_BYPASS # Sanity check
                    self.selector_stepper.do_set_position(self.bypass_offset)
                    self.is_homed = True
            else:
                errors.append("Incorrect number of gates specified in %s or %s" % (self.VARS_ERCF_TOOL_SELECTED, self.VARS_ERCF_GATE_SELECTED))
            if gate_selected != self.GATE_UNKNOWN and tool_selected != self.TOOL_UNKNOWN:
                self.loaded_status = self.variables.get(self.VARS_ERCF_LOADED_STATUS, self.loaded_status)

        if self.persistence_level >= 3:
            # Load gate status (filament present or not)
            gate_status = self.variables.get(self.VARS_ERCF_GATE_STATUS, self.gate_status)
            if len(gate_status) == num_gates:
                self.gate_status = gate_status
            else:
                errors.append("Incorrect number of gates specified in %s" % self.VARS_ERCF_GATE_STATUS)

            # Load filament material at each gate
            gate_material = self.variables.get(self.VARS_ERCF_GATE_MATERIAL, self.gate_material)
            if len(gate_status) == num_gates:
                self.gate_material = gate_material
            else:
                errors.append("Incorrect number of gates specified in %s" % self.VARS_ERCF_GATE_MATERIAL)

            # Load filament color at each gate
            gate_color = self.variables.get(self.VARS_ERCF_GATE_COLOR, self.gate_color)
            if len(gate_status) == num_gates:
                self.gate_color = gate_color
            else:
                errors.append("Incorrect number of gates specified in %s" % self.VARS_ERCF_GATE_COLOR)

        if self.persistence_level >= 2:
            # Load tool to gate map
            tool_to_gate_map = self.variables.get(self.VARS_ERCF_TOOL_TO_GATE_MAP, self.tool_to_gate_map)
            if len(tool_to_gate_map) == num_gates:
                self.tool_to_gate_map = tool_to_gate_map
            else:
                errors.append("Incorrect number of gates specified in %s" % self.VARS_ERCF_TOOL_TO_GATE_MAP)

        if self.persistence_level >= 1:
            # Load EndlessSpool config
            self.enable_endless_spool = self.variables.get(self.VARS_ERCF_ENABLE_ENDLESS_SPOOL, self.enable_endless_spool)
            endless_spool_groups = self.variables.get(self.VARS_ERCF_ENDLESS_SPOOL_GROUPS, self.endless_spool_groups)
            if len(endless_spool_groups) == num_gates:
                self.endless_spool_groups = endless_spool_groups
            else:
                errors.append("Incorrect number of gates specified in %s" % self.VARS_ERCF_ENDLESS_SPOOL_GROUPS)

        # Load selector/gate calibration offsets
        selector_offsets = self.variables.get(self.VARS_ERCF_SELECTOR_OFFSETS, [])
        if len(selector_offsets) == num_gates:
            self.selector_offsets = selector_offsets
            self._log_debug("Loaded saved selector offsets: %s" % selector_offsets)
        else:
            errors.append("Incorrect number of gates specified in %s" % self.VARS_ERCF_SELECTOR_OFFSETS)

        if len(errors) > 0:
            self._log_info("Warning: Some persisted state was ignored because it contained errors:\n%s" % ''.join(errors))

        swap_stats = self.variables.get(self.VARS_ERCF_SWAP_STATISTICS, {})
        if swap_stats != {}:
            self.total_swaps = swap_stats['total_swaps']
            self.time_spent_loading = swap_stats['time_spent_loading']
            self.time_spent_unloading = swap_stats['time_spent_unloading']
            self.total_pauses = swap_stats['total_pauses']
            self.time_spent_paused = swap_stats['time_spent_paused']
        for gate in range(len(self.selector_offsets)):
            self.gate_statistics[gate] = self.variables.get("%s%d" % (self.VARS_ERCF_GATE_STATISTICS_PREFIX, gate), self.EMPTY_GATE_STATS_ENTRY.copy())

    def handle_disconnect(self):
        self._log_debug('ERCF Shutdown')
        if self.queue_listener != None:
            self.queue_listener.stop()

    def handle_ready(self):
        self.printer.register_event_handler("idle_timeout:printing", self._handle_idle_timeout_printing)
        self.printer.register_event_handler("idle_timeout:ready", self._handle_idle_timeout_ready)
        self.printer.register_event_handler("idle_timeout:idle", self._handle_idle_timeout_idle)
        self._setup_heater_off_reactor()
        self.saved_toolhead_position = False

        # This is a bit naughty to register commands here but I need to make sure I'm the outermost wrapper
        try:
            prev_resume = self.gcode.register_command('RESUME', None)
            if prev_resume != None:
                self.gcode.register_command('__RESUME', prev_resume)
                self.gcode.register_command('RESUME', self.cmd_ERCF_RESUME, desc = self.cmd_ERCF_RESUME_help)
            else:
                self._log_always('No existing RESUME macro found!')

            prev_cancel = self.gcode.register_command('CANCEL_PRINT', None)
            if prev_cancel != None:
                self.gcode.register_command('__CANCEL_PRINT', prev_cancel)
                self.gcode.register_command('CANCEL_PRINT', self.cmd_ERCF_CANCEL_PRINT, desc = self.cmd_ERCF_CANCEL_PRINT_help)
            else:
                self._log_always('No existing CANCEL_PRINT macro found!')
        except Exception as e:
            self._log_always('Warning: Error trying to wrap RESUME macro: %s' % str(e))

        self.estimated_print_time = self.printer.lookup_object('mcu').estimated_print_time
        self.last_sensorless_move = self.estimated_print_time(self.reactor.monotonic())
        waketime = self.reactor.monotonic() + self.BOOT_DELAY
        self.reactor.register_callback(self._bootup_tasks, waketime)

    def _bootup_tasks(self, eventtime):
        try:
            self.encoder_sensor.set_clog_detection_length(self.variables.get(self.VARS_ERCF_CALIB_CLOG_LENGTH))
            self._log_always('(\_/)\n( *,*)\n(")_(") ERCF Ready')
            if self.startup_status > 0:
                self._log_always(self._tool_to_gate_map_to_human_string(self.startup_status == 1))
                self._display_visual_state(silent=(self.persistence_level < 4))
                self._servo_up()
        except Exception as e:
            self._log_always('Warning: Error booting up ERCF: %s' % str(e))

####################################
# LOGGING AND STATISTICS FUNCTIONS #
####################################

    def _get_action_string(self):
        return ("Idle" if self.action == self.ACTION_IDLE else
                "Loading" if self.action == self.ACTION_LOADING else
                "Unloading" if self.action == self.ACTION_UNLOADING else
                "Loading Ext" if self.action == self.ACTION_LOADING_EXTRUDER else
                "Exiting Ext" if self.action == self.ACTION_UNLOADING_EXTRUDER else
                "Forming Tip" if self.action == self.ACTION_FORMING_TIP else
                "Heating" if self.action == self.ACTION_HEATING else
                "Checking" if self.action == self.ACTION_CHECKING else
                "Homing" if self.action == self.ACTION_HOMING else
                "Selecting" if self.action == self.ACTION_SELECTING else
                "Unknown") # Error case - should not happen

    def get_status(self, eventtime):
        return {
                'enabled': self.is_enabled,
                'is_paused': self.is_paused_locked, # TODO This is confusing and should be deprecated
                'is_locked': self.is_paused_locked,
                'is_homed': self.is_homed,
                'tool': self.tool_selected,
                'gate': self.gate_selected,
                'material': self.gate_material[self.gate_selected] if self.gate_selected >= 0 else '',
                'next_tool': self._next_tool,
                'last_tool': self._last_tool,
                'last_toolchange': self._last_toolchange,
                'clog_detection': self.enable_clog_detection,
                'endless_spool': self.enable_endless_spool,
                'filament': "Loaded" if self.loaded_status == self.LOADED_STATUS_FULL else
                            "Unloaded" if self.loaded_status == self.LOADED_STATUS_UNLOADED else
                            "Unknown",
                'loaded_status': self.loaded_status,
                'filament_direction': self.filament_direction,
                'servo': "Up" if self.servo_state == self.SERVO_UP_STATE else
                         "Down" if self.servo_state == self.SERVO_DOWN_STATE else
                         "Unknown",
                'ttg_map': list(self.tool_to_gate_map),
                'gate_status': list(self.gate_status),
                'gate_material': list(self.gate_material),
                'gate_color': list(self.gate_color),
                'endless_spool_groups': list(self.endless_spool_groups),
                'action': self._get_action_string()
        }

    def _reset_statistics(self):
        self.total_swaps = 0
        self.time_spent_loading = 0
        self.time_spent_unloading = 0
        self.total_pauses = 0
        self.time_spent_paused = 0
        self.tracked_start_time = 0
        self.pause_start_time = 0

        self.gate_statistics = []
        for gate in range(len(self.selector_offsets)):
            self.gate_statistics.append(self.EMPTY_GATE_STATS_ENTRY.copy())

    def _track_swap_completed(self):
        self.total_swaps += 1

    def _track_load_start(self):
        self.tracked_start_time = time.time()

    def _track_load_end(self):
        self.time_spent_loading += time.time() - self.tracked_start_time

    def _track_unload_start(self):
        self.tracked_start_time = time.time()

    def _track_unload_end(self):
        self.time_spent_unloading += time.time() - self.tracked_start_time

    def _track_pause_start(self):
        self.total_pauses += 1
        self.pause_start_time = time.time()
        self._track_gate_statistics('pauses', self.gate_selected)

    def _track_pause_end(self):
        self.time_spent_paused += time.time() - self.pause_start_time

    # Per gate tracking
    def _track_gate_statistics(self, key, gate, count=1):
        try:
            if gate >= self.GATE_UNKNOWN:
                if isinstance(count, float):
                    self.gate_statistics[gate][key] = round(self.gate_statistics[gate][key] + count, 3)
                else:
                    self.gate_statistics[gate][key] += count
            else:
                self._log_debug("Unknown gate provided to record gate stats")
        except Exception as e:
            self._log_debug("Exception whilst tracking gate stats: %s" % str(e))

    def _seconds_to_human_string(self, seconds):
        result = ""
        hours = int(math.floor(seconds / 3600.))
        if hours >= 1:
            result += "%d hours " % hours
        minutes = int(math.floor(seconds / 60.) % 60)
        if hours >= 1 or minutes >= 1:
            result += "%d minutes " % minutes
        result += "%d seconds" % int((math.floor(seconds) % 60))
        return result

    def _swap_statistics_to_human_string(self):
        msg = "ERCF Statistics:"
        msg += "\n%d swaps completed" % self.total_swaps
        msg += "\n%s spent loading (average: %s)" % (self._seconds_to_human_string(self.time_spent_loading),
                                                    self._seconds_to_human_string(self.time_spent_loading / self.total_swaps) if self.total_swaps > 0 else "0")
        msg += "\n%s spent unloading (average: %s)" % (self._seconds_to_human_string(self.time_spent_unloading),
                                                      self._seconds_to_human_string(self.time_spent_unloading / self.total_swaps) if self.total_swaps > 0 else "0")
        msg += "\n%s spent paused (total pauses: %d)" % (self._seconds_to_human_string(self.time_spent_paused), self.total_pauses)
        return msg

    def _dump_statistics(self, report=False, quiet=False):
        if (self.log_statistics or report) and not quiet:
            self._log_always(self._swap_statistics_to_human_string())
            self._dump_gate_statistics()
        # This is good place to update the persisted stats...
        self._persist_swap_statistics()
        self._persist_gate_statistics()

    def _dump_gate_statistics(self):
        msg = "Gate Statistics:\n"
        dbg = ""
        for gate in range(len(self.selector_offsets)):
            #rounded = {k:round(v,1) if isinstance(v,float) else v for k,v in self.gate_statistics[gate].items()}
            rounded = self.gate_statistics[gate]
            load_slip_percent = (rounded['load_delta'] / rounded['load_distance']) * 100 if rounded['load_distance'] != 0. else 0.
            unload_slip_percent = (rounded['unload_delta'] / rounded['unload_distance']) * 100 if rounded['unload_distance'] != 0. else 0.
            # Give the gate a reliability grading based on slippage
            grade = load_slip_percent + unload_slip_percent
            if rounded['load_distance'] + rounded['unload_distance'] == 0.:
                status = "n/a"
            elif grade < 2.:
                status = "Good"
            elif grade < 4.:
                status = "Marginal"
            elif grade < 6.:
                status = "Degraded"
            elif grade < 10.:
                status = "Poor"
            else:
                status = "Terrible"
            msg += "#%d: %s" % (gate, status)
            msg += ", " if gate < (len(self.selector_offsets) - 1) else ""
            dbg += "\nGate #%d: " % gate
            dbg += "Load: (monitored: %.1fmm slippage: %.1f%%)" % (rounded['load_distance'], load_slip_percent)
            dbg += "; Unload: (monitored: %.1fmm slippage: %.1f%%)" % (rounded['unload_distance'], unload_slip_percent)
            dbg += "; Failures: (servo: %d load: %d unload: %d pauses: %d)" % (rounded['servo_retries'], rounded['load_failures'], rounded['unload_failures'], rounded['pauses'])
        self._log_always(msg)
        self._log_debug(dbg)

    def _persist_gate_statistics(self):
        for gate in range(len(self.selector_offsets)):
            self.gcode.run_script_from_command("SAVE_VARIABLE VARIABLE=%s%d VALUE=\"%s\"" % (self.VARS_ERCF_GATE_STATISTICS_PREFIX, gate, self.gate_statistics[gate]))
        # Good place to persist current clog length
        self.gcode.run_script_from_command("SAVE_VARIABLE VARIABLE=%s VALUE=%.1f" % (self.VARS_ERCF_CALIB_CLOG_LENGTH, self.encoder_sensor.get_clog_detection_length()))

    def _persist_swap_statistics(self):
        swap_stats = {
            'total_swaps': self.total_swaps,
            'time_spent_loading': round(self.time_spent_loading, 1),
            'time_spent_unloading': round(self.time_spent_unloading, 1),
            'total_pauses': self.total_pauses,
            'time_spent_paused': self.time_spent_paused
            }
        self.gcode.run_script_from_command("SAVE_VARIABLE VARIABLE=%s VALUE=\"%s\"" % (self.VARS_ERCF_SWAP_STATISTICS, swap_stats))

    def _persist_gate_map(self):
        self.gcode.run_script_from_command("SAVE_VARIABLE VARIABLE=%s VALUE='%s'" % (self.VARS_ERCF_GATE_STATUS, self.gate_status))
        self.gcode.run_script_from_command("SAVE_VARIABLE VARIABLE=%s VALUE='%s'" % (self.VARS_ERCF_GATE_MATERIAL, list(map(lambda x: ("\'%s\'" %x), self.gate_material))))
        self.gcode.run_script_from_command("SAVE_VARIABLE VARIABLE=%s VALUE='%s'" % (self.VARS_ERCF_GATE_COLOR, list(map(lambda x: ("\'%s\'" %x), self.gate_color))))

    def _log_error(self, message):
        if self.ercf_logger:
            self.ercf_logger.info(message)
        self.gcode.respond_raw("!! %s" % message)

    def _log_always(self, message):
        if self.ercf_logger:
            self.ercf_logger.info(message)
        self.gcode.respond_info(message)

    def _log_info(self, message):
        if self.ercf_logger and self.logfile_level > 0:
            self.ercf_logger.info(message)
        if self.log_level > 0:
            self.gcode.respond_info(message)

    def _log_debug(self, message):
        message = "- DEBUG: %s" % message
        if self.ercf_logger and self.logfile_level > 1:
            self.ercf_logger.info(message)
        if self.log_level > 1:
            self.gcode.respond_info(message)

    def _log_trace(self, message):
        message = "- - TRACE: %s" % message
        if self.ercf_logger and self.logfile_level > 2:
            self.ercf_logger.info(message)
        if self.log_level > 2:
            self.gcode.respond_info(message)

    def _log_stepper(self, message):
        message = "- - - STEPPER: %s" % message
        if self.ercf_logger and self.logfile_level > 3:
            self.ercf_logger.info(message)
        if self.log_level > 3:
            self.gcode.respond_info(message)

    # Fun visual display of ERCF state
    def _display_visual_state(self, direction=None, silent=False):
        if not direction == None:
            self.filament_direction = direction
        if not silent and self.log_visual > 0 and not self.calibrating:
            visual_str = self._state_to_human_string()
            self._log_always(visual_str)

    def _state_to_human_string(self, direction=None):
        tool_str = str(self.tool_selected) if self.tool_selected >=0 else "?"
        sensor_str = " [sensor] " if self._has_toolhead_sensor() else ""
        counter_str = " (@%.1f mm)" % self.encoder_sensor.get_distance()
        visual = visual2 = ""
        if self.tool_selected == self.TOOL_BYPASS and self.loaded_status == self.LOADED_STATUS_FULL:
            visual = "ERCF BYPASS ----- [encoder] ----------->> [nozzle] LOADED"
        elif self.tool_selected == self.TOOL_BYPASS and self.loaded_status == self.LOADED_STATUS_UNLOADED:
            visual = "ERCF BYPASS >.... [encoder] ............. [nozzle] UNLOADED"
        elif self.tool_selected == self.TOOL_BYPASS:
            visual = "ERCF BYPASS >.... [encoder] ............. [nozzle] UNKNOWN"
        elif self.loaded_status == self.LOADED_STATUS_UNKNOWN:
            visual = "ERCF [T%s] ..... [encoder] ............. [extruder] ...%s... [nozzle] UNKNOWN" % (tool_str, sensor_str)
        elif self.loaded_status == self.LOADED_STATUS_UNLOADED:
            visual = "ERCF [T%s] >.... [encoder] ............. [extruder] ...%s... [nozzle] UNLOADED" % (tool_str, sensor_str)
            visual += counter_str
        elif self.loaded_status == self.LOADED_STATUS_PARTIAL_BEFORE_ENCODER:
            visual = "ERCF [T%s] >>>.. [encoder] ............. [extruder] ...%s... [nozzle]" % (tool_str, sensor_str)
            visual += counter_str
        elif self.loaded_status == self.LOADED_STATUS_PARTIAL_PAST_ENCODER:
            visual = "ERCF [T%s] >>>>> [encoder] >>........... [extruder] ...%s... [nozzle]" % (tool_str, sensor_str)
            visual += counter_str
        elif self.loaded_status == self.LOADED_STATUS_PARTIAL_IN_BOWDEN:
            visual = "ERCF [T%s] >>>>> [encoder] >>>>>>>...... [extruder] ...%s... [nozzle]" % (tool_str, sensor_str)
            visual += counter_str
        elif self.loaded_status == self.LOADED_STATUS_PARTIAL_END_OF_BOWDEN:
            visual = "ERCF [T%s] >>>>> [encoder] >>>>>>>>>>>>> [extruder] ...%s... [nozzle]" % (tool_str, sensor_str)
            visual += counter_str
        elif self.loaded_status == self.LOADED_STATUS_PARTIAL_HOMED_EXTRUDER:
            visual = "ERCF [T%s] >>>>> [encoder] >>>>>>>>>>>>| [extruder] ...%s... [nozzle]" % (tool_str, sensor_str)
            visual += counter_str
        elif self.loaded_status == self.LOADED_STATUS_PARTIAL_HOMED_SENSOR:
            visual = "ERCF [T%s] >>>>> [encoder] >>>>>>>>>>>>> [extruder] >>|%s... [nozzle]" % (tool_str, sensor_str)
            visual += counter_str
        elif self.loaded_status == self.LOADED_STATUS_PARTIAL_IN_EXTRUDER:
            visual = "ERCF [T%s] >>>>> [encoder] >>>>>>>>>>>>> [extruder] >>>%s>.. [nozzle]" % (tool_str, sensor_str)
            visual += counter_str
        elif self.loaded_status == self.LOADED_STATUS_FULL:
            visual = "ERCF [T%s] >>>>> [encoder] >>>>>>>>>>>>> [extruder] >>>%s>>> [nozzle] LOADED" % (tool_str, sensor_str)
            visual += counter_str

        visual2 = visual.replace("encoder", "En").replace("extruder", "Ex").replace("sensor", "Ts").replace("nozzle", "Nz").replace(">>", ">").replace("..", ".").replace("--", "-")
        if self.filament_direction == self.DIRECTION_UNLOAD:
            visual = visual.replace(">", "<")
            visual2 = visual2.replace(">", "<")
        return visual2 if self.log_visual == 2 else visual

    def _log_level_to_human_string(self, level):
        log = "OFF"
        if level > 3: log = "STEPPER"
        elif level > 2: log = "TRACE"
        elif level > 1: log = "DEBUG"
        elif level > 0: log = "INFO"
        elif level > -1: log = "ESSENTIAL MESSAGES"
        return log

    def _visual_log_level_to_human_string(self, level):
        log = "OFF"
        if level > 1: log = "SHORT"
        elif level > 0: log = "LONG"
        return log

### LOGGING AND STATISTICS FUNCTIONS GCODE FUNCTIONS

    cmd_ERCF_RESET_STATS_help = "Reset the ERCF statistics"
    def cmd_ERCF_RESET_STATS(self, gcmd):
        if self._check_is_disabled(): return
        self._reset_statistics()
        self._dump_statistics(report=True)
        self._persist_swap_statistics()
        self._persist_gate_statistics()

    cmd_ERCF_DUMP_STATS_help = "Dump the ERCF statistics"
    def cmd_ERCF_DUMP_STATS(self, gcmd):
        if self._check_is_disabled(): return
        self._dump_statistics(report=True)

    cmd_ERCF_SET_LOG_LEVEL_help = "Set the log level for the ERCF"
    def cmd_ERCF_SET_LOG_LEVEL(self, gcmd):
        if self._check_is_disabled(): return
        self.log_level = gcmd.get_int('LEVEL', self.log_level, minval=0, maxval=4)
        self.logfile_level = gcmd.get_int('LOGFILE', self.logfile_level, minval=0, maxval=4)
        self.log_visual = gcmd.get_int('VISUAL', self.log_visual, minval=0, maxval=2)
        self.log_statistics = gcmd.get_int('STATISTICS', self.log_statistics, minval=0, maxval=1)

    cmd_ERCF_DISPLAY_ENCODER_POS_help = "Display current value of the ERCF encoder"
    def cmd_ERCF_DISPLAY_ENCODER_POS(self, gcmd):
        if self._check_is_disabled(): return
        self._log_info("Encoder value is %.2f" % self.encoder_sensor.get_distance())

    cmd_ERCF_STATUS_help = "Complete dump of current ERCF state and important configuration"
    def cmd_ERCF_STATUS(self, gcmd):
        config = gcmd.get_int('SHOWCONFIG', 0, minval=0, maxval=1)
        msg = "ERCF with %d gates" % (len(self.selector_offsets))
        msg += " is %s" % ("DISABLED" if not self.is_enabled else "PAUSED/LOCKED" if self.is_paused_locked else "OPERATIONAL")
        msg += " with the servo in a %s position" % ("UP" if self.servo_state == self.SERVO_UP_STATE else "DOWN" if self.servo_state == self.SERVO_DOWN_STATE else "unknown")
        msg += ", Encoder reads %.2fmm" % self.encoder_sensor.get_distance()
        msg += "\nSelector is %shomed" % ("" if self.is_homed else "NOT ")
        msg += ". Tool %s is selected " % self._selected_tool_string()
        msg += " on gate %s" % self._selected_gate_string()
        msg += ". Toolhead position saved pending resume" if self.saved_toolhead_position else ""
        msg += "\nFilament position: %s" % self._state_to_human_string()

        if config:
            msg += "\n\nConfiguration:\nFilament homes"
            if self._must_home_to_extruder():
                if self.homing_method == self.EXTRUDER_COLLISION:
                    msg += " to EXTRUDER using COLLISION DETECTION (current %d%%)" % self.extruder_homing_current
                else:
                    msg += " to EXTRUDER using STALLGUARD"
                if self._has_toolhead_sensor():
                    msg += " and then"
            msg += " to TOOLHEAD SENSOR" if self._has_toolhead_sensor() else ""
            msg += " after a %.1fmm calibration reference length" % self._get_calibration_ref()
            if self.sync_load_length > 0 or self.sync_unload_length > 0:
                msg += "\nGear and Extruder steppers are synchronized during "
                load = False
                if self._has_toolhead_sensor() and self.sync_load_length > 0:
                    msg += "load (up to %.1fmm)" % (self.toolhead_homing_max)
                    load = True
                elif self.sync_load_length > 0:
                    msg += "load (%.1fmm)" % (self.sync_load_length)
                    load = True
                if self.sync_unload_length > 0:
                    msg += " and " if load else ""
                    msg += "unload (%.1fmm)" % (self.sync_unload_length)
            else:
                msg += "\nGear and Extruder steppers are not synchronized"
            msg += ". Tip forming current is %d%%" % self.extruder_form_tip_current
            msg += "\nSelector homing is %s - blocked gate detection and recovery %s possible" % (("sensorless", "may be") if self.sensorless_selector else ("microswitch", "is not"))
            msg += "\nClog detection is %s" % ("AUTOMATIC" if self.enable_clog_detection == self.encoder_sensor.RUNOUT_AUTOMATIC else "ENABLED" if self.enable_clog_detection == self.encoder_sensor.RUNOUT_STATIC else "DISABLED")
            msg += " (%.1fmm runout)" % self.encoder_sensor.get_clog_detection_length()
            msg += " and EndlessSpool is %s" % ("ENABLED" if self.enable_endless_spool else "DISABLED")
            p = self.persistence_level
            msg += ", %s state is persisted across restarts" % ("All" if p == 4 else "Gate status & TTG map & EndlessSpool groups" if p == 3 else "TTG map & EndlessSpool groups" if p == 2 else "EndlessSpool groups" if p == 1 else "No")
            msg += "\nLogging levels: Console %d(%s)" % (self.log_level, self._log_level_to_human_string(self.log_level))
            msg += ", Logfile %d(%s)" % (self.logfile_level, self._log_level_to_human_string(self.logfile_level))
            msg += ", Visual %d(%s)" % (self.log_visual, self._visual_log_level_to_human_string(self.log_visual))
            msg += ", Statistics %d(%s)" % (self.log_statistics, "ON" if self.log_statistics else "OFF")
        msg += "\n\nTool/gate mapping%s" % (" and EndlessSpool groups:" if self.enable_endless_spool else ":")
        msg += "\n%s" % self._tool_to_gate_map_to_human_string()
        msg += "\n\n%s" % self._swap_statistics_to_human_string()
        self._log_always(msg)


#############################
# SERVO AND MOTOR FUNCTIONS #
#############################

    def _servo_set_angle(self, angle):
        self.servo.set_value(angle=angle, duration=self.servo_duration)
        self.servo_state = self.SERVO_UNKNOWN_STATE

    def _servo_down(self):
        if self.servo_state == self.SERVO_DOWN_STATE: return
        if self.gate_selected == self.TOOL_BYPASS: return
        self._log_debug("Setting servo to down angle: %d" % (self.servo_down_angle))
        self.toolhead.wait_moves()
        self.servo.set_value(angle=self.servo_down_angle, duration=self.servo_duration)
        oscillations = 2
        for i in range(oscillations):
            self.toolhead.dwell(0.05)
            self._gear_stepper_move_wait(0.5, speed=25, accel=self.gear_buzz_accel, wait=False, sync=False)
            self.toolhead.dwell(0.05)
            self._gear_stepper_move_wait(-0.5, speed=25, accel=self.gear_buzz_accel, wait=False, sync=(i == oscillations - 1))
        self.toolhead.dwell(max(0., self.servo_duration - (0.1 * oscillations)))
        self.servo_state = self.SERVO_DOWN_STATE

    def _servo_up(self):
        if self.servo_state == self.SERVO_UP_STATE: return 0.
        initial_encoder_position = self.encoder_sensor.get_distance()
        self._log_debug("Setting servo to up angle: %d" % (self.servo_up_angle))
        self.toolhead.wait_moves()
        self.servo.set_value(angle=self.servo_up_angle, duration=self.servo_duration)
        self.servo_state = self.SERVO_UP_STATE

        # Report on spring back in filament then reset counter
        self.toolhead.dwell(self.servo_duration)
        self.toolhead.wait_moves()
        delta = self.encoder_sensor.get_distance() - initial_encoder_position
        if delta > 0.:
            self._log_debug("Spring in filament measured  %.1fmm - adjusting encoder" % delta)
            self.encoder_sensor.set_distance(initial_encoder_position)
        return delta

    def _motors_off(self, motor="all"):
        if motor == "all" or motor == "gear":
            self._sync_gear_to_extruder(False)
            self.gear_stepper.do_enable(False)
        if motor == "all" or motor == "selector":
            self.selector_stepper.do_enable(False)
            self.is_homed = False
            self._set_tool_selected(self.TOOL_UNKNOWN, True)

### SERVO AND MOTOR GCODE FUNCTIONS

    cmd_ERCF_SERVO_UP_help = "Disengage the ERCF gear and position servo to release filament"
    def cmd_ERCF_SERVO_UP(self, gcmd):
        if self._check_is_disabled(): return
        if self._check_is_paused(): return
        self._servo_up()

    cmd_ERCF_SERVO_DOWN_help = "Engage the ERCF gear"
    def cmd_ERCF_SERVO_DOWN(self, gcmd):
        if self._check_is_disabled(): return
        if self._check_is_paused(): return
        if self._check_in_bypass(): return
        self._servo_down()

    cmd_ERCF_MOTORS_OFF_help = "Turn off both ERCF motors"
    def cmd_ERCF_MOTORS_OFF(self, gcmd):
        if self._check_is_disabled(): return
        self._servo_up()
        self._motors_off()

    cmd_ERCF_BUZZ_GEAR_MOTOR_help = "Buzz the ERCF gear motor"
    def cmd_ERCF_BUZZ_GEAR_MOTOR(self, gcmd):
        if self._check_is_disabled(): return
        if self._check_in_bypass(): return
        found = self._buzz_gear_motor()
        self._log_info("Filament %s by gear motor buzz" % ("detected" if found else "not detected"))

    cmd_ERCF_SYNC_GEAR_MOTOR_help = "Sync the ERCF gear motor to the extruder motor"
    def cmd_ERCF_SYNC_GEAR_MOTOR(self, gcmd):
        if self._check_is_disabled(): return
        if self._check_in_bypass(): return
        servo = gcmd.get_int('SERVO', 1, minval=0, maxval=1)
        sync = gcmd.get_int('SYNC', 1, minval=0, maxval=1)
        self._sync_gear_to_extruder(sync, servo)


#########################
# CALIBRATION FUNCTIONS #
#########################

    def _get_calibration_version(self):
        return self.variables.get(self.VARS_ERCF_CALIB_VERSION, 1)

    def _get_calibration_ref(self):
        return self.variables.get(self.VARS_ERCF_CALIB_REF, 500.)

#########################
# CALIBRATION FUNCTIONS #
#########################

    def _get_calibration_version(self):
        return self.variables.get(self.VARS_ERCF_CALIB_VERSION, 1)

    def _get_calibration_ref(self):
        return self.variables.get(self.VARS_ERCF_CALIB_REF, 500.)

    def _get_gate_ratio(self, gate):
        if gate < 0: return 1.
        ratio = self.variables.get("%s%d" % (self.VARS_ERCF_CALIB_PREFIX, gate), 1.)
        if ratio > 0.9 and ratio < 1.1:
            return ratio
        else:
            self._log_always("Warning: ercf_calib_%d value (%.6f) is invalid. Using reference 1.0. Re-run ERCF_CALIBRATE_SINGLE TOOL=%d" % (gate, ratio, gate))
            return 1.

    def _calculate_calibration_ref(self, extruder_homing_length=400, repeats=3):
        try:
            self._log_always("Calibrating reference tool T0")
            self._select_tool(0)
            self._set_steps(1.)
            reference_sum = spring_max = 0.
            successes = 0
            self._set_above_min_temp() # This will ensure the extruder stepper is powered to resist collision
            for i in range(repeats):
                self.encoder_sensor.reset_counts()    # Encoder 0000
                encoder_moved = self._load_encoder(retry=False)
                self._load_bowden(self.calibration_bowden_length - encoder_moved)
                self._log_info("Finding extruder gear position (try #%d of %d)..." % (i+1, repeats))
                self._home_to_extruder(extruder_homing_length)
                measured_movement = self.encoder_sensor.get_distance()
                spring = self._servo_up()
                reference = measured_movement - (spring * 0.1)
                if spring > 0:
                    if self._must_home_to_extruder():
                        # Home to extruder step is enabled so we don't need any spring
                        # in filament since we will do it again on every load
                        reference = measured_movement - (spring * 1.0)
                    elif self.sync_load_length > 0:
                        # Synchronized load makes the transition from gear stepper to extruder stepper
                        # work reliably so we don't need spring tension in the bowden
                        if self._has_toolhead_sensor():
                            # We have a toolhead sensor so the extruder entrance isn't the reference
                            # homing point and therefore not critical to press against it. Relax tension
                            reference = measured_movement - (spring * 1.1)
                        else:
                            # We need a little bit of tension because sync load is more reliable in
                            # picking up filament but we still rely on the extruder as home point
                            reference = measured_movement - (spring * 0.5)

                    msg = "Pass #%d: Filament homed to extruder, encoder measured %.1fmm, " % (i+1, measured_movement)
                    msg += "filament sprung back %.1fmm" % spring
                    msg += "\n- Calibration reference based on this pass is %.1f" % reference
                    self._log_always(msg)
                    reference_sum += reference
                    spring_max = max(spring, spring_max)
                    successes += 1
                else:
                    # No spring means we haven't reliably homed
                    self._log_always("Failed to detect a reliable home position on this attempt")

                self.encoder_sensor.reset_counts()    # Encoder 0000
                self._unload_bowden(reference - self.unload_buffer)
                self._unload_encoder(self.unload_buffer)
                self._set_loaded_status(self.LOADED_STATUS_UNLOADED)

            if successes > 0:
                average_reference = reference_sum / successes
                detection_length = (average_reference * 2) / 100 + spring_max # 2% of bowden length plus spring seems to be good starting point
                msg = "Recommended calibration reference is %.1fmm" % average_reference
                if self.enable_clog_detection:
                    msg += ". Clog detection length set to: %.1fmm" % detection_length
                self._log_always(msg)
                self.gcode.run_script_from_command("SAVE_VARIABLE VARIABLE=%s VALUE=%.1f" % (self.VARS_ERCF_CALIB_REF, average_reference))
                self.gcode.run_script_from_command("SAVE_VARIABLE VARIABLE=%s%d VALUE=1.0" % (self.VARS_ERCF_CALIB_PREFIX, 0))
                self.gcode.run_script_from_command("SAVE_VARIABLE VARIABLE=%s VALUE=3" % self.VARS_ERCF_CALIB_VERSION)
                self.gcode.run_script_from_command("SAVE_VARIABLE VARIABLE=%s VALUE=%.1f" % (self.VARS_ERCF_CALIB_CLOG_LENGTH, detection_length))
                self.encoder_sensor.set_clog_detection_length(detection_length)
            else:
                self._log_always("All %d attempts at homing failed. ERCF needs some adjustments!" % repeats)
        except ErcfError as ee:
            # Add some more context to the error and re-raise
            raise ErcfError("Calibration of reference tool T0 failed. Aborting, because:\n%s" % str(ee))
        finally:
            self._servo_up()

    def _calculate_calibration_ratio(self, tool):
        try:
            load_length = self.calibration_bowden_length - 100.
            self._select_tool(tool)
            self._set_steps(1.)
            self._servo_down()
            self.encoder_sensor.reset_counts()    # Encoder 0000
            encoder_moved = self._load_encoder(retry=False)
            test_length = load_length - encoder_moved
            delta = self._trace_filament_move("Calibration load movement", test_length, speed=self.long_moves_speed)
            delta = self._trace_filament_move("Calibration unload movement", -test_length, speed=self.long_moves_speed)
            measurement = self.encoder_sensor.get_distance()
            ratio = (test_length * 2) / (measurement - encoder_moved)
            self._log_always("Calibration move of %.1fmm, average encoder measurement %.1fmm - Ratio is %.6f" % (test_length * 2, measurement - encoder_moved, ratio))
            if not tool == 0:
                if ratio > 0.8 and ratio < 1.2:
                    self.gcode.run_script_from_command("SAVE_VARIABLE VARIABLE=%s%d VALUE=%.6f" % (self.VARS_ERCF_CALIB_PREFIX, tool, ratio))
                else:
                    self._log_always("Calibration ratio not saved because it is not considered valid (0.8 < ratio < 1.2)")
            self._unload_encoder(self.unload_buffer)
            self._set_loaded_status(self.LOADED_STATUS_UNLOADED)
        except ErcfError as ee:
            # Add some more context to the error and re-raise
            raise ErcfError("Calibration for tool T%d failed. Aborting, because: %s" % (tool, str(ee)))
        finally:
            self._servo_up()

    def _sample_stats(self, values):
        mean = stdev = vmin = vmax = 0.
        if values:
            mean = sum(values) / len(values)
            diff2 = [( v - mean )**2 for v in values]
            stdev = math.sqrt( sum(diff2) / max((len(values) - 1), 1))
            vmin = min(values)
            vmax = max(values)
        return {'mean': mean, 'stdev': stdev, 'min': vmin, 'max': vmax, 'range': vmax - vmin}

### CALIBRATION GCODE COMMANDS

    cmd_ERCF_CALIBRATE_help = "Complete calibration of all ERCF tools"
    def cmd_ERCF_CALIBRATE(self, gcmd):
        if self._check_is_disabled(): return
        if self._check_is_paused(): return
        if self._check_in_bypass(): return
        try:
            self._reset_ttg_mapping()
            self.calibrating = True
            self._log_always("Start the complete auto calibration...")
            self._home(0)
            for i in range(len(self.selector_offsets)):
                if i == 0:
                    self._calculate_calibration_ref()
                else:
                    self._calculate_calibration_ratio(i)
            self._log_always("End of the complete auto calibration!")
            self._log_always("Please restart Klipper for the calibration to become active!")
        except ErcfError as ee:
            self._pause(str(ee))
        finally:
            self.calibrating = False

    cmd_ERCF_CALIBRATE_SINGLE_help = "Calibration of a single ERCF tool"
    def cmd_ERCF_CALIBRATE_SINGLE(self, gcmd):
        if self._check_is_disabled(): return
        if self._check_is_paused(): return
        if self._check_in_bypass(): return
        tool = gcmd.get_int('TOOL', minval=0, maxval=len(self.selector_offsets)-1)
        repeats = gcmd.get_int('REPEATS', 3, minval=1, maxval=10)
        validate = gcmd.get_int('VALIDATE', 0, minval=0, maxval=1)
        try:
            self._reset_ttg_mapping() # Because historically the parameter is TOOL not GATE
            self.calibrating = True
            self._home(tool)
            if tool == 0 and not validate:
                self._calculate_calibration_ref(repeats=repeats)
            else:
                self._calculate_calibration_ratio(tool)
            self._log_always("Please restart Klipper for the calibration change to become active!")
        except ErcfError as ee:
            self._pause(str(ee))
        finally:
            self.calibrating = False

    cmd_ERCF_CALIBRATE_ENCODER_help = "Calibration routine for the ERCF encoder"
    def cmd_ERCF_CALIBRATE_ENCODER(self, gcmd):
        if self._check_is_disabled(): return
        if self._check_is_paused(): return
        if self._check_in_bypass(): return
        dist = gcmd.get_float('DIST', 500., above=0.)
        repeats = gcmd.get_int('REPEATS', 3, minval=1, maxval=10)
        speed = gcmd.get_float('SPEED', self.long_moves_speed, above=0.)
        min_speed = gcmd.get_float('MINSPEED', speed, above=0.)
        max_speed = gcmd.get_float('MAXSPEED', speed, above=0.)
        accel = gcmd.get_float('ACCEL', self.gear_stepper.accel, minval=0.)
        test_speed = min_speed
        speed_incr = (max_speed - min_speed) / repeats
        try:
            self.calibrating = True
            plus_values, min_values = [], []
            for x in range(repeats):
                if (speed_incr > 0.):
                    self._log_always("Test run #%d, Speed=%.1f mm/s" % (x, test_speed))
                # Move forward
                self.encoder_sensor.reset_counts()    # Encoder 0000
                self._gear_stepper_move_wait(dist, True, test_speed, accel)
                counts = self.encoder_sensor.get_counts()
                plus_values.append(counts)
                self._log_always("+ counts =  %d" % counts)
                # Move backward
                self.encoder_sensor.reset_counts()    # Encoder 0000
                self._gear_stepper_move_wait(-dist, True, test_speed, accel)
                counts = self.encoder_sensor.get_counts()
                min_values.append(counts)
                self._log_always("- counts =  %d" % counts)
                if counts == 0: break
                test_speed += speed_incr

            self._log_always("Load direction: mean=%(mean).2f stdev=%(stdev).2f"
                              " min=%(min)d max=%(max)d range=%(range)d"
                              % self._sample_stats(plus_values))
            self._log_always("Unload direction: mean=%(mean).2f stdev=%(stdev).2f"
                              " min=%(min)d max=%(max)d range=%(range)d"
                              % self._sample_stats(min_values))

            mean_plus = self._sample_stats(plus_values)['mean']
            mean_minus = self._sample_stats(min_values)['mean']
            half_mean = (float(mean_plus) + float(mean_minus)) / 4

            if half_mean == 0:
                self._log_always("No counts measured. Ensure a tool was selected with servo down " +
                                  "before running calibration and that your encoder " +
                                  "is working properly")
                return

            resolution = dist / half_mean
            old_result = half_mean * self.encoder_sensor.resolution
            new_result = half_mean * resolution

            # Sanity check to ensure all teeth are reflecting
            if resolution < (self.DEFAULT_ENCODER_RESOLUTION * 2 * 0.971) or resolution > (self.DEFAULT_ENCODER_RESOLUTION * 2 * 1.029):
                self._log_always("Warning: Encoder is not detecting the expected number of counts. It is possible that reflections from some teeth are unreliable")

            msg = "Before calibration measured length = %.6f" % old_result
            msg += "\nBefore calibration measured length = %.6f" % old_result
            msg += "\nResulting resolution for the encoder = %.6f" % resolution
            msg += "\nAfter calibration measured length = %.6f" % new_result
            self._log_always(msg)
            self._log_always("IMPORTANT: Don't forget to update 'encoder_resolution: %.6f' in your ercf_hardware.cfg file and restart Klipper" % resolution)
        except ErcfError as ee:
            self._pause(str(ee))
        finally:
            if half_mean == 0:
                self._set_loaded_status(self.LOADED_STATUS_UNKNOWN)
            else:
                self._set_loaded_status(self.LOADED_STATUS_PARTIAL_IN_BOWDEN)
            self.calibrating = False

    cmd_ERCF_CALIBRATE_SELECTOR_help = "Calibration of the selector position for a defined gate"
    def cmd_ERCF_CALIBRATE_SELECTOR(self, gcmd):
        if self._check_is_disabled(): return
        if self._check_is_paused(): return
        gate = gcmd.get_int('GATE', -1, minval=0, maxval=len(self.selector_offsets)-1)
        if gate == -1:
            gate = gcmd.get_int('TOOL', minval=0, maxval=len(self.selector_offsets)-1)
        try:
            self.calibrating = True
            self._servo_up()
            move_length = 10. + gate*21 + (gate//3)*5 + (self.bypass_offset > 0)
            self._log_always("Measuring the selector position for gate %d" % gate)
            selector_steps = self.selector_stepper.steppers[0].get_step_dist()
            init_position = self.selector_stepper.get_position()[0]
            init_mcu_pos = self.selector_stepper.steppers[0].get_mcu_position()
            self.selector_stepper.do_set_position(0.)
            found_home = False
            try:
                self._selector_stepper_move_wait(-move_length, speed=60, homing_move=1)
                if self.sensorless_selector == 1:
                    found_home = self._check_selector_endstop()
                else:
                    found_home = True
            except Exception as e:
                # Home definitely not found
                pass
            mcu_position = self.selector_stepper.steppers[0].get_mcu_position()
            traveled = abs(mcu_position - init_mcu_pos) * selector_steps

            # Test we actually homed, if not we didn't move far enough
            if not found_home:
                self._log_always("Selector didn't find home position. Are you sure you selected the correct tool/gate?")
            else:
                self._log_always("Selector position = %.1fmm" % traveled)
                self.selector_offsets[gate] = round(traveled, 1)
                self.gcode.run_script_from_command("SAVE_VARIABLE VARIABLE=%s VALUE=\"%s\"" % (self.VARS_ERCF_SELECTOR_OFFSETS, self.selector_offsets))
                self._log_always("Selector offset (%.1fmm) for gate #%d has been saved" % (traveled, gate))
        except ErcfError as ee:
            self._pause(str(ee))
        finally:
            self.calibrating = False
            self.is_homed = False
            self._motors_off()


########################
# ERCF STATE FUNCTIONS #
########################

    def _setup_heater_off_reactor(self):
        self.heater_off_handler = self.reactor.register_timer(self._handle_pause_timeout, self.reactor.NEVER)

    def _handle_pause_timeout(self, eventtime):
        self._log_info("Disable extruder heater")
        self.gcode.run_script_from_command("M104 S0")
        return self.reactor.NEVER

    def _handle_idle_timeout_printing(self, eventtime):
        if not self.is_enabled: return
        #self._log_trace("Processing idle_timeout Printing event")
        self._enable_encoder_sensor()

    def _handle_idle_timeout_ready(self, eventtime):
        if not self.is_enabled: return
        #self._log_trace("Processing idle_timeout Ready event")
        self._disable_encoder_sensor()

    def _handle_idle_timeout_idle(self, eventtime):
        if not self.is_enabled: return
        #self._log_trace("Processing idle_timeout Idle event")
        self._disable_encoder_sensor()

    def _pause(self, reason, force_in_print=False):
        run_pause = False
        self.paused_extruder_temp = self.printer.lookup_object(self.extruder_name).heater.target_temp
        if self._is_in_print() or force_in_print:
            if self.is_paused_locked: return
            self.is_paused_locked = True
            self._track_pause_start()
            self.gcode.run_script_from_command("SET_IDLE_TIMEOUT TIMEOUT=%d" % self.timeout_pause)
            self.reactor.update_timer(self.heater_off_handler, self.reactor.monotonic() + self.disable_heater)
            self._save_toolhead_position_and_lift()
            msg = "An issue with the ERCF has been detected. Print paused"
            reason = "Reason: %s" % reason
            extra = "When you intervene to fix the issue, first call \'ERCF_UNLOCK\'"
            run_pause = True
        elif self._is_in_pause():
            msg = "An issue with the ERCF has been detected whilst printer is paused"
            reason = "Reason: %s" % reason
            extra = ""
        else:
            msg = "An issue with the ERCF has been detected whilst out of a print"
            reason = "Reason: %s" % reason
            extra = ""

        self._sync_gear_to_extruder(False, servo=True)
        self._log_error("%s\n%s" % (msg, reason))
        if extra != "":
            self._log_always(extra)
        if run_pause:
            self.gcode.run_script_from_command("PAUSE")

    def _unlock(self):
        if not self.is_paused_locked: return
        self.reactor.update_timer(self.heater_off_handler, self.reactor.NEVER)
        if not self.printer.lookup_object(self.extruder_name).heater.can_extrude and self.paused_extruder_temp > 0:
            self._log_info("Enabling extruder heater (%.1f)" % self.paused_extruder_temp)
        self.gcode.run_script_from_command("M104 S%.1f" % self.paused_extruder_temp)
        self.encoder_sensor.reset_counts()    # Encoder 0000
        self.gcode.run_script_from_command("SET_IDLE_TIMEOUT TIMEOUT=%d" % self.timeout_unlock)
        self._track_pause_end()
        self.is_paused_locked = False
        self._disable_encoder_sensor() # Precautionary, should already be disabled

    def _save_toolhead_position_and_lift(self, remember=True):
        if remember and not self.saved_toolhead_position:
            self.toolhead.wait_moves()
            self._log_debug("Saving toolhead position")
            self.gcode.run_script_from_command("SAVE_GCODE_STATE NAME=ERCF_state")
            self.saved_toolhead_position = True
        elif remember:
            self._log_debug("Asked to save toolhead position but it is already saved. Ignored")
            return
        else:
            self.saved_toolhead_position = False

        # Immediately lift toolhead off print
        if self.z_hop_height > 0:
            if 'z' not in self.toolhead.get_status(self.printer.get_reactor().monotonic())['homed_axes']:
                self._log_info("Warning: ERCF cannot lift toolhead because toolhead not homed!")
            else:
                self._log_debug("Lifting toolhead %.1fmm" % self.z_hop_height)
                act_z = self.toolhead.get_position()[2]
                max_z = self.toolhead.get_status(self.printer.get_reactor().monotonic())['axis_maximum'].z
                safe_z = self.z_hop_height if (act_z < (max_z - self.z_hop_height)) else (max_z - act_z)
                self.toolhead.manual_move([None, None, act_z + safe_z], self.z_hop_speed)

    def _restore_toolhead_position(self):
        if self.saved_toolhead_position:
            self._log_debug("Restoring toolhead position")
            self.gcode.run_script_from_command("RESTORE_GCODE_STATE NAME=ERCF_state MOVE=1 MOVE_SPEED=%.1f" % self.z_hop_speed)
        self.saved_toolhead_position = False

    def _disable_encoder_sensor(self, update_clog_detection_length=False):
        if self.encoder_sensor.is_enabled():
            self._log_debug("Disabled encoder sensor. Status: %s" % self.encoder_sensor.get_status(0))
            if update_clog_detection_length:
                self.encoder_sensor.update_clog_detection_length()
            self.encoder_sensor.disable()
            return True
        return False

    def _enable_encoder_sensor(self, restore=False):
        if restore or self._is_in_print():
            if not self.encoder_sensor.is_enabled():
                self.encoder_sensor.enable()
                self._log_debug("Enabled encoder sensor. Status: %s" % self.encoder_sensor.get_status(0))

    def _has_toolhead_sensor(self):
        return self.toolhead_sensor != None and self.toolhead_sensor.runout_helper.sensor_enabled

    def _must_home_to_extruder(self):
        return self.home_to_extruder or not self._has_toolhead_sensor()

    def _check_is_disabled(self):
        if not self.is_enabled:
            self._log_always("ERCF is disabled. Please use ERCF_ENABLE to use")
            return True
        return False

    def _check_is_paused(self):
        if self.is_paused_locked:
            self._log_always("ERCF is currently locked/paused. Please use \'ERCF_UNLOCK\'")
            return True
        return False

    def _check_in_bypass(self):
        if self.tool_selected == self.TOOL_BYPASS and self.loaded_status != self.LOADED_STATUS_UNLOADED:
            self._log_always("Operation not possible. ERCF is currently using bypass. Unload or select a different gate first")
            return True
        return False

    def _check_not_bypass(self):
        if self.tool_selected != self.TOOL_BYPASS:
            self._log_always("Bypass not selected. Please use ERCF_SELECT_BYPASS first")
            return True
        return False

    def _check_not_homed(self):
        if not self.is_homed:
            self._log_always("ERCF is not homed")
            return True
        return False

    def _check_is_loaded(self):
        if not (self.loaded_status == self.LOADED_STATUS_UNLOADED or self.loaded_status == self.LOADED_STATUS_UNKNOWN):
            self._log_always("ERCF has filament loaded")
            return True
        return False

    def _is_in_print(self):
        return self._get_print_status() == "printing"

    def _is_in_pause(self):
        return self._get_print_status() == "paused"

    def _get_print_status(self):
        try:
            # If using virtual sdcard this is the most reliable method
            source = "print_stats"
            print_status = self.printer.lookup_object("print_stats").get_status(self.printer.get_reactor().monotonic())['state']
        except:
            # Otherwise we fallback to idle_timeout
            source = "idle_timeout"
            if self.printer.lookup_object("pause_resume").is_paused:
                print_status = "paused"
            else:
                idle_timeout = self.printer.lookup_object("idle_timeout").get_status(self.printer.get_reactor().monotonic())
                print_status = idle_timeout['state'].lower()
        finally:
            self._log_trace("Determined print status as: %s from %s" % (print_status, source))
            return print_status

    # Ensure we are above desired or min temperature and that target is set
    def _set_above_min_temp(self, target_temp=-1):
<<<<<<< HEAD
        extruder_heater = self.printer.lookup_object(self.extruder_name).heater
        current_temp = self.printer.lookup_object(self.extruder_name).get_status(0)['temperature']
=======
        extruder_heater = self.printer.lookup_object("extruder").heater
        current_temp = self.printer.lookup_object("extruder").get_status(0)['temperature']
>>>>>>> 509e859b

        target_temp = max(target_temp, extruder_heater.target_temp, self.min_temp_extruder)
        new_target = False
        if extruder_heater.target_temp < target_temp:
            if (target_temp == self.min_temp_extruder):
                self._log_error("Heating extruder to minimum temp (%.1f)" % target_temp)
            else:
                self._log_info("Heating extruder to desired temp (%.1f)" % target_temp)
            self.gcode.run_script_from_command("SET_HEATER_TEMPERATURE HEATER=extruder TARGET=%.1f" % target_temp)
            new_target = True

        if current_temp < target_temp - 1:
            current_action = self._set_action(self.ACTION_HEATING)
            if not new_target:
                self._log_info("Waiting for extruder to reach temp (%.1f)" % target_temp)
            self.gcode.run_script_from_command("TEMPERATURE_WAIT SENSOR=extruder MINIMUM=%.1f MAXIMUM=%.1f" % (target_temp - 1, target_temp + 1))
            self._set_action(current_action)

    def _set_loaded_status(self, state, silent=False):
        self.loaded_status = state
        self._display_visual_state(silent=silent)

        # Minimal save_variable writes
        if state == self.LOADED_STATUS_FULL or state == self.LOADED_STATUS_UNLOADED:
            self.gcode.run_script_from_command("SAVE_VARIABLE VARIABLE=%s VALUE=%d" % (self.VARS_ERCF_LOADED_STATUS, state))
        elif self.variables.get(self.VARS_ERCF_LOADED_STATUS, 0) != self.LOADED_STATUS_UNKNOWN:
            self.gcode.run_script_from_command("SAVE_VARIABLE VARIABLE=%s VALUE=%d" % (self.VARS_ERCF_LOADED_STATUS, self.LOADED_STATUS_UNKNOWN))

    def _selected_tool_string(self):
        if self.tool_selected == self.TOOL_BYPASS:
            return "bypass"
        elif self.tool_selected == self.TOOL_UNKNOWN:
            return "unknown"
        else:
            return "T%d" % self.tool_selected

    def _selected_gate_string(self):
        if self.gate_selected == self.TOOL_BYPASS:
            return "bypass"
        elif self.gate_selected == self.GATE_UNKNOWN:
            return "unknown"
        else:
            return "#%d" % self.gate_selected

    def _is_filament_in_bowden(self):
        if self.loaded_status == self.LOADED_STATUS_PARTIAL_PAST_ENCODER or self.loaded_status == self.LOADED_STATUS_PARTIAL_IN_BOWDEN:
            return True
        return False

    def _get_home_position_to_nozzle(self):
        if self._has_toolhead_sensor():
            if self.sensor_to_nozzle > 0.:
                return self.sensor_to_nozzle
        else:
            if self.extruder_to_nozzle > 0.:
                return self.extruder_to_nozzle
        return self.home_position_to_nozzle # Fallback to generic setting

    def _set_action(self, action):
        old_action = self.action
        self.action = action
        try:
            self.printer.lookup_object('gcode_macro _ERCF_ACTION_CHANGED')
            self.gcode.run_script_from_command("_ERCF_ACTION_CHANGED")
        finally:
            return old_action


### STATE GCODE COMMANDS

    cmd_ERCF_ENABLE_help = "Enable ERCF functionality and reset state"
    def cmd_ERCF_ENABLE(self, gcmd):
        if not self.is_enabled:
            self._log_always("ERCF enabled and reset")
            self._initialize_state()
            self._load_persisted_state()
            self._log_always(self._tool_to_gate_map_to_human_string(summary=True))
            self._display_visual_state()

    cmd_ERCF_DISABLE_help = "Disable all ERCF functionality"
    def cmd_ERCF_DISABLE(self, gcmd):
        if self.is_enabled:
            self._log_always("ERCF disabled")
            self.is_enabled = False

    cmd_ERCF_ENCODER_help = "Manual enable/disable control of ERCF encoder"
    def cmd_ERCF_ENCODER(self, gcmd):
        if self._check_is_disabled(): return
        enable = gcmd.get_int('ENABLE', minval=0, maxval=1)
        if enable:
            self._enable_encoder_sensor(True)
        else:
            self._disable_encoder_sensor(True)

    cmd_ERCF_RESET_help = "Forget persisted state and re-initialize defaults"
    def cmd_ERCF_RESET(self, gcmd):
        self._initialize_state()
        self.enable_endless_spool = self.default_enable_endless_spool
        self.gcode.run_script_from_command("SAVE_VARIABLE VARIABLE=%s VALUE=%d" % (self.VARS_ERCF_ENABLE_ENDLESS_SPOOL, self.enable_endless_spool))
        self.endless_spool_groups = list(self.default_endless_spool_groups)
        self.gcode.run_script_from_command("SAVE_VARIABLE VARIABLE=%s VALUE='%s'" % (self.VARS_ERCF_ENDLESS_SPOOL_GROUPS, self.endless_spool_groups))
        self.tool_to_gate_map = list(self.default_tool_to_gate_map)
        self.gcode.run_script_from_command("SAVE_VARIABLE VARIABLE=%s VALUE='%s'" % (self.VARS_ERCF_TOOL_TO_GATE_MAP, self.tool_to_gate_map))
        self.gate_status = list(self.default_gate_status)
        self.gate_material = list(self.default_gate_material)
        self.gate_color = list(self.default_gate_color)
        self._persist_gate_map()
        self.gcode.run_script_from_command("SAVE_VARIABLE VARIABLE=%s VALUE=%d" % (self.VARS_ERCF_GATE_SELECTED, self.gate_selected))
        self.gcode.run_script_from_command("SAVE_VARIABLE VARIABLE=%s VALUE=%d" % (self.VARS_ERCF_TOOL_SELECTED, self.tool_selected))
        self.gcode.run_script_from_command("SAVE_VARIABLE VARIABLE=%s VALUE=%d" % (self.VARS_ERCF_LOADED_STATUS, self.loaded_status))
        self._log_always("ERCF state reset")


####################################################################################
# GENERAL MOTOR HELPERS - All stepper movements should go through here for tracing #
####################################################################################

    def _gear_stepper_move_wait(self, dist, wait=True, speed=None, accel=None, sync=True):
        self._sync_gear_to_extruder(False) # Safety. TODO Needed?
        self.gear_stepper.do_set_position(0.)   # All gear moves are relative
        is_long_move = abs(dist) > self.LONG_MOVE_THRESHOLD
        if speed is None:
            speed = self.long_moves_speed if is_long_move else self.short_moves_speed
        if accel is None:
            accel = self.gear_stepper.accel
        self._log_stepper("GEAR: dist=%.1f, speed=%d, accel=%d sync=%s wait=%s" % (dist, speed, accel, sync, wait))
        self.gear_stepper.do_move(dist, speed, accel, sync)
        if wait:
            self.toolhead.wait_moves()

    # Convenience wrapper around a gear and extruder motor move that tracks measured movement and create trace log entry
    # motor = "gear" - always gear only
    #         "extruder" - always extruder only
    #         "both" - gear and extruder together but independent
    #         "synced" - gear and extruder synced together
    def _trace_filament_move(self, trace_str, distance, speed=None, accel=None, motor="gear", homing=False, track=False):
        self._sync_gear_to_extruder(motor == "synced")
        if speed == None:
            speed = self.gear_stepper.velocity
        if accel == None:
            accel = self.gear_stepper.accel
        start = self.encoder_sensor.get_distance()
        trace_str += ". Stepper: '%s' moved %%.1fmm, encoder measured %%.1fmm (delta %%.1fmm)" % motor
        if motor == "both":
            self._log_stepper("BOTH: dist=%.1f, speed=%d, accel=%d" % (distance, speed, self.gear_sync_accel))
            self.gear_stepper.do_set_position(0.)                   # Make incremental move
            pos = self.toolhead.get_position()
            pos[3] += distance
            self.gear_stepper.do_move(distance, speed, self.gear_sync_accel, False)
            self.toolhead.manual_move(pos, speed)
            self.toolhead.dwell(0.05)                               # "MCU Timer too close" protection
            self.toolhead.wait_moves()
            self.toolhead.set_position(pos)                         # Force subsequent incremental move
        elif motor == "gear":
            if homing:
                # Special case to support stallguard homing of filament to extruder
                self.gear_stepper.do_homing_move(distance, speed, accel, True, False)
            else:
                self._gear_stepper_move_wait(distance, accel=accel)
        else:   # Extruder only or Gear synced with extruder
            self._log_stepper("%s: dist=%.1f, speed=%d" % (motor.upper(), distance, speed))
            pos = self.toolhead.get_position()
            pos[3] += distance
            self.toolhead.manual_move(pos, speed)
            self.toolhead.wait_moves()
            self.toolhead.set_position(pos)                         # Force subsequent incremental move

        end = self.encoder_sensor.get_distance()
        measured = end - start
        # Delta: +ve means measured less than moved, -ve means measured more than moved
        delta = abs(distance) - measured
        trace_str += ". Counter: @%.1fmm" % end
        self._log_trace(trace_str % (distance, measured, delta))
        if motor == "gear" and track:
            if distance > 0:
                self._track_gate_statistics('load_distance', self.gate_selected, distance)
                self._track_gate_statistics('load_delta', self.gate_selected, delta)
            else:
                self._track_gate_statistics('unload_distance', self.gate_selected, -distance)
                self._track_gate_statistics('unload_delta', self.gate_selected, delta)
        return delta

    def _selector_stepper_move_wait(self, dist, wait=True, speed=None, accel=None, homing_move=0):
        if speed == None:
            speed = self.selector_stepper.velocity
        if accel == None:
            accel = self.selector_stepper.accel
        if homing_move != 0:
            self._log_stepper("SELECTOR: dist=%.1f, speed=%d, accel=%d homing=%d" % (dist, speed, accel, homing_move))
            # Don't allow sensorless home moves in rapid succession (TMC limitation)
            if self.sensorless_selector == 1:
                current_time = self.estimated_print_time(self.reactor.monotonic())
                time_since_last = self.last_sensorless_move + 2.0 - current_time
                if (time_since_last) > 0:
                    self._log_trace("Wating %.2f seconds before next sensorless homing move" % time_since_last)
                    self.toolhead.dwell(time_since_last)
                self.last_sensorless_move = self.estimated_print_time(self.reactor.monotonic())
            elif abs(dist - self.selector_stepper.get_position()[0]) < 12: # Workaround for Timer Too Close error with short homing moves
                self.toolhead.dwell(1)
            self.selector_stepper.do_homing_move(dist, speed, accel, homing_move > 0, abs(homing_move) == 1)
        else:
            self._log_stepper("SELECTOR: dist=%.1f, speed=%d, accel=%d" % (dist, speed, accel))
            self.selector_stepper.do_move(dist, speed, accel)
        if wait:
            self.toolhead.wait_moves()

    def _buzz_gear_motor(self):
        initial_encoder_position = self.encoder_sensor.get_distance()
        self._gear_stepper_move_wait(2.0, wait=False)
        self._gear_stepper_move_wait(-2.0)
        delta = self.encoder_sensor.get_distance() - initial_encoder_position
        self._log_trace("After buzzing gear motor, encoder moved %.2f" % delta)
        self.encoder_sensor.set_distance(initial_encoder_position)
        return delta > self.ENCODER_MIN

    # Check for filament in encoder by wiggling ERCF gear stepper and looking for movement on encoder
    def _check_filament_in_encoder(self):
        self._log_debug("Checking for filament in encoder...")
        if self._check_toolhead_sensor() == 1:
            self._log_debug("Filament must be in encoder because reported in extruder by toolhead sensor")
            return True
        self._servo_down()
        found = self._buzz_gear_motor()
        self._log_debug("Filament %s in encoder after buzzing gear motor" % ("detected" if found else "not detected"))
        return found

    # Return toolhead sensor or -1 if not installed
    def _check_toolhead_sensor(self):
        if self._has_toolhead_sensor():
            if self.toolhead_sensor.runout_helper.filament_present:
                self._log_trace("(Toolhead sensor detects filament)")
                return 1
            else:
                self._log_trace("(Toolhead sensor does not detect filament)")
                return 0
        return -1

    # Check for filament in extruder by moving extruder motor. This is only used with toolhead sensor
    # and can only happen is the short distance from sensor to gears. This check will eliminate that
    # problem and indicate if we can unload the rest of the bowden more quickly
    def _check_filament_stuck_in_extruder(self):
        self._log_debug("Checking for possibility of filament stuck in extruder gears...")
        self._set_above_min_temp()
        self._servo_up()
        delta = self._trace_filament_move("Checking extruder", -self.toolhead_homing_max, speed=25, motor="extruder")
        return (self.toolhead_homing_max - delta) > 1.

    def _sync_gear_to_extruder(self, sync=True, servo=False, adjust_tmc_current=False):
        if servo:
            if sync:
                self._servo_down()
            else:
                self._servo_up()
        if self.gear_stepper.is_synced() != sync:
            self._log_debug("%s gear stepper and extruder" % ("Syncing" if sync else "Unsyncing"))
            self.gear_stepper.sync_to_extruder(self.extruder_name if sync else None)

        # Option to reduce current during print
        if adjust_tmc_current and sync and self.gear_tmc and self.sync_gear_current < 100:
            self.gear_stepper_run_current = self.gear_tmc.get_status(0)['run_current']
            self._log_info("Reducing reducing gear_stepper run current to %d%% for extruder syncing" % self.sync_gear_current)
            self.gcode.run_script_from_command("SET_TMC_CURRENT STEPPER=gear_stepper CURRENT=%.2f"
                                                % ((self.gear_stepper_run_current * self.sync_gear_current) / 100.))
        elif not sync and self.gear_tmc and self.gear_tmc.get_status(0)['run_current'] < self.gear_stepper_run_current:
            self._log_info("Restoring gear_stepper run current to %.2fA" % self.gear_stepper_run_current)
            self.gcode.run_script_from_command("SET_TMC_CURRENT STEPPER=gear_stepper CURRENT=%.2f" % self.gear_stepper_run_current)


###########################
# FILAMENT LOAD FUNCTIONS #
###########################

    # Primary method to selects and loads tool. Assumes we are unloaded.
    def _select_and_load_tool(self, tool):
        self._log_debug('Loading tool T%d...' % tool)
        self._select_tool(tool, move_servo=False)
        gate = self.tool_to_gate_map[tool]
        if self.gate_status[gate] == self.GATE_EMPTY:
            raise ErcfError("Gate %d is empty!" % gate)
        self._load_sequence(self._get_calibration_ref())

    def _load_sequence(self, length, no_extruder = False):
        current_action = self._set_action(self.ACTION_LOADING)
        try:
            self._log_info("Loading filament...")
            self.filament_direction = self.DIRECTION_LOAD
            self._set_loaded_status(self.LOADED_STATUS_UNLOADED)
            # If full length load requested then assume homing is required (if configured)
            if (length >= self._get_calibration_ref()):
                if (length > self._get_calibration_ref()):
                    length = self._get_calibration_ref()
                    self._log_info("Restricting load length to extruder calibration reference of %.1fmm" % length)
                home = True
            else:
                home = False

            self.toolhead.wait_moves()
            self.encoder_sensor.reset_counts()    # Encoder 0000
            self._track_load_start()
            encoder_measured = self._load_encoder()
            if length - encoder_measured > 0:
                if home: self._set_above_min_temp() # This will ensure the extruder stepper is powered to resist collision
                self._load_bowden(length - encoder_measured)

            if home:
                self._set_loaded_status(self.LOADED_STATUS_PARTIAL_END_OF_BOWDEN)
                self._log_debug("Full length load, will home filament...")
                if self._must_home_to_extruder():
                    self._home_to_extruder(self.extruder_homing_max)
                if not no_extruder:
                    self._load_extruder()

            self.toolhead.wait_moves()
            self._log_info("Loaded %.1fmm of filament" % self.encoder_sensor.get_distance())
        except ErcfError as ee:
            self._track_gate_statistics('load_failures', self.gate_selected)
            raise ErcfError(ee)
        finally:
            self._track_load_end()
            self._set_action(current_action)

    # Load filament past encoder and return the actual measured distance detected by encoder
    def _load_encoder(self, retry=True, servo_up_on_error=True):
        self._servo_down()
        self.filament_direction = self.DIRECTION_LOAD
        initial_encoder_position = self.encoder_sensor.get_distance()
        retries = self.load_encoder_retries if retry else 1
        for i in range(retries):
            msg = "Initial load into encoder" if i == 0 else ("Retry load into encoder #%d" % i)
            delta = self._trace_filament_move(msg, self.LONG_MOVE_THRESHOLD)
            if (self.LONG_MOVE_THRESHOLD - delta) > 6.0:
                self._set_gate_status(self.gate_selected, self.GATE_AVAILABLE)
                self._set_loaded_status(self.LOADED_STATUS_PARTIAL_PAST_ENCODER)
                return self.encoder_sensor.get_distance() - initial_encoder_position
            else:
                self._log_debug("Error loading filament - not enough detected at encoder. %s" % ("Retrying..." if i < retries - 1 else ""))
                if i < retries - 1:
                    self._track_gate_statistics('servo_retries', self.gate_selected)
                    self._servo_up()
                    self._servo_down()
        self._set_gate_status(self.gate_selected, self.GATE_UNKNOWN)
        self._set_loaded_status(self.LOADED_STATUS_UNLOADED)
        if servo_up_on_error:
            self._servo_up()
        raise ErcfError("Error picking up filament at gate - not enough movement detected at encoder")

    # Fast load of filament to approximate end of bowden (without homing)
    def _load_bowden(self, length):
        self._log_debug("Loading bowden tube")
        tolerance = self.load_bowden_tolerance
        self.filament_direction = self.DIRECTION_LOAD
        self._servo_down()

        # Fast load
        moves = 1 if length < (self._get_calibration_ref() / self.num_moves) else self.num_moves
        delta = 0
        for i in range(moves):
            msg = "Course loading move #%d into bowden" % (i+1)
            delta += self._trace_filament_move(msg, length / moves, track=True)
            self._set_loaded_status(self.LOADED_STATUS_PARTIAL_IN_BOWDEN)

        # Correction attempts to load the filament according to encoder reporting
        if delta >= tolerance and not self.calibrating:
            if self.apply_bowden_correction:
                for i in range(2):
                    if delta >= tolerance:
                        msg = "Correction load move #%d into bowden" % (i+1)
                        delta = self._trace_filament_move(msg, delta, track=True)
                        self._log_debug("Correction load move was necessary, encoder now measures %.1fmm" % self.encoder_sensor.get_distance())
                    else:
                        break
                self._set_loaded_status(self.LOADED_STATUS_PARTIAL_IN_BOWDEN)
                if delta >= tolerance:
                    self._log_info("Warning: Excess slippage was detected in bowden tube load afer correction moves. Gear moved %.1fmm, Encoder delta %.1fmm. See ercf.log for more details"% (length, delta))
            else:
                self._log_info("Warning: Excess slippage was detected in bowden tube load but 'apply_bowden_correction' is disabled. Gear moved %.1fmm, Encoder delta %.1fmm. See ercf.log for more details" % (length, delta))

            if delta >= tolerance:
                self._log_debug("Possible causes of slippage:\nCalibration ref length too long (hitting extruder gear before homing)\nCalibration ratio for gate is not accurate\nERCF gears are not properly gripping filament\nEncoder reading is inaccurate\nFaulty servo\nLoad speed too fast for encoder to track (>200mm/s)")

    # This optional step snugs the filament up to the extruder gears.
    def _home_to_extruder(self, max_length):
        self._servo_down()
        self.filament_direction = self.DIRECTION_LOAD
        self._set_above_min_temp() # This will ensure the extruder stepper is powered to resist collision
        if self.homing_method == self.EXTRUDER_STALLGUARD:
            homed, measured_movement = self._home_to_extruder_with_stallguard(max_length)
        else:
            homed, measured_movement = self._home_to_extruder_collision_detection(max_length)
        if not homed:
            self._set_loaded_status(self.LOADED_STATUS_PARTIAL_END_OF_BOWDEN)
            raise ErcfError("Failed to reach extruder gear after moving %.1fmm" % max_length)
        if measured_movement > (max_length * 0.8):
            self._log_info("Warning: 80% of 'extruder_homing_max' was used homing. You may want to increase your initial load distance ('ercf_calib_ref') or increase 'extruder_homing_max'")
        self._set_loaded_status(self.LOADED_STATUS_PARTIAL_HOMED_EXTRUDER)

    def _home_to_extruder_collision_detection(self, max_length):
        step = self.extruder_homing_step
        self._log_debug("Homing to extruder gear, up to %.1fmm in %.1fmm steps" % (max_length, step))

        if self.gear_tmc and self.extruder_homing_current < 100:
            gear_stepper_run_current = self.gear_tmc.get_status(0)['run_current']
            self._log_debug("Temporarily reducing gear_stepper run current to %d%% for collision detection"
                                % self.extruder_homing_current)
            self.gcode.run_script_from_command("SET_TMC_CURRENT STEPPER=gear_stepper CURRENT=%.2f"
                                                % ((gear_stepper_run_current * self.extruder_homing_current) / 100.))

        initial_encoder_position = self.encoder_sensor.get_distance()
        homed = False
        for i in range(int(max_length / step)):
            msg = "Homing step #%d" % (i+1)
            delta = self._trace_filament_move(msg, step, speed=5, accel=self.gear_homing_accel)
            measured_movement = self.encoder_sensor.get_distance() - initial_encoder_position
            total_delta = step*(i+1) - measured_movement
            if delta >= step / 2. or abs(total_delta) > step: # Not enough or strange measured movement means we've hit the extruder
                homed = True
                break
        self._log_debug("Extruder%s found after %.1fmm move (%d steps), encoder measured %.1fmm (total_delta %.1fmm)"
                % (" not" if not homed else "", step*(i+1), i+1, measured_movement, total_delta))

        if self.gear_tmc and self.extruder_homing_current < 100:
            self.gcode.run_script_from_command("SET_TMC_CURRENT STEPPER=gear_stepper CURRENT=%.2f" % gear_stepper_run_current)

        if total_delta > 5.0:
            self._log_info("Warning: A lot of slippage was detected whilst homing to extruder, you may want to reduce 'extruder_homing_current' and/or ensure a good grip on filament by gear drive")
        return homed, measured_movement

    # Note: not readily compatible with EASY BRD / or with sensorless selector homing (endstop contention)
    def _home_to_extruder_with_stallguard(self, max_length):
        self._log_debug("Homing to extruder gear with stallguard, up to %.1fmm" % max_length)

        initial_encoder_position = self.encoder_sensor.get_distance()
        homed = False
        delta = self._trace_filament_move("Homing filament", max_length, speed=5, accel=self.gear_homing_accel, homing=True)
        measured_movement = self.encoder_sensor.get_distance() - initial_encoder_position
        if measured_movement < max_length:
            self._log_debug("Extruder entrance reached after %.1fmm" % measured_movement)
            homed = True
        return homed, measured_movement

    # This optional step aligns (homes) filament to the toolhead sensor which should be a very
    # reliable location. Returns measured movement
    def _home_to_toolhead_sensor(self, skip_entry_moves):
        if self.toolhead_sensor.runout_helper.filament_present:
            # We shouldn't be here and probably means the toolhead sensor is malfunctioning/blocked
            raise ErcfError("Toolhead sensor malfunction - filament detected before it entered extruder!")

<<<<<<< HEAD
        if self.sync_load_extruder:
            # Newer simplified forced full sync move
            self._sync_gear_to_extruder(True, servo=True)
            step = self.toolhead_homing_step
            self._log_debug("Synchronized homing to toolhead sensor, up to %.1fmm in %.1fmm steps" % (self.toolhead_homing_max, step))
            for i in range(int(self.toolhead_homing_max / step)):
                msg = "Homing step #%d" % (i+1)
                delta = self._trace_filament_move(msg, step, speed=10, motor="synced")
                if self.toolhead_sensor.runout_helper.filament_present:
                    self._log_debug("Toolhead sensor reached after %.1fmm (%d moves)" % (step*(i+1), i+1))
                    break
        else:
            # Original method either synced or extruder only
            sync = not skip_entry_moves and self.sync_load_length > 0.
            delay = self.delay_servo_release if self._must_home_to_extruder() else 0.
            if sync: self._servo_down()
            step = self.toolhead_homing_step
            self._log_debug("Homing to toolhead sensor%s, up to %.1fmm in %.1fmm steps" % (" (synced)" if sync else "", self.toolhead_homing_max, step))
            for i in range(int(self.toolhead_homing_max / step)):
                msg = "Homing step #%d" % (i+1)
                if not sync and step*(i+1) > delay:
                    self._servo_up()
                delta = self._trace_filament_move(msg, step, speed=10, motor="both" if sync and step*(i+1) > delay else "extruder")
                if self.toolhead_sensor.runout_helper.filament_present:
                    self._log_debug("Toolhead sensor reached after %.1fmm (%d moves)" % (step*(i+1), i+1))
                    break
=======
        sync = not skip_entry_moves and self.sync_load_length > 0.
        delay = self.delay_servo_release if self._must_home_to_extruder() else 0.
        if sync: self._servo_down()
        step = self.toolhead_homing_step
        self._log_debug("Homing to toolhead sensor%s, up to %.1fmm in %.1fmm steps" % (" (synced)" if sync else "", self.toolhead_homing_max, step))
        for i in range(int(self.toolhead_homing_max / step)):
            msg = "Homing step #%d" % (i+1)
            if not sync and step*(i+1) > delay:
                self._servo_up()
            delta = self._trace_filament_move(msg, step, speed=10, motor="both" if sync and step*(i+1) > delay else "extruder")
            if self.toolhead_sensor.runout_helper.filament_present:
                self._log_debug("Toolhead sensor reached after %.1fmm (%d moves)" % (step*(i+1), i+1))
                break
>>>>>>> 509e859b

        if self.toolhead_sensor.runout_helper.filament_present:
            self._set_loaded_status(self.LOADED_STATUS_PARTIAL_HOMED_SENSOR)
        else:
            raise ErcfError("Failed to reach toolhead sensor after moving %.1fmm" % self.toolhead_homing_max)

    # Move filament from the extruder entrance to the nozzle. Return measured movement
    def _load_extruder(self, skip_entry_moves=False):
        current_action = self._set_action(self.ACTION_LOADING_EXTRUDER)
        try:
            self.filament_direction = self.DIRECTION_LOAD
            self._set_above_min_temp()

            if self._has_toolhead_sensor():
                # With toolhead sensor we must home filament first which performs extruder entry steps
                self._home_to_toolhead_sensor(skip_entry_moves)

            length = self._get_home_position_to_nozzle()
            self._log_debug("Loading last %.1fmm to the nozzle..." % length)
            initial_encoder_position = self.encoder_sensor.get_distance()

            if self.sync_load_extruder and not skip_entry_moves:
                # Newer simplified forced full sync move
                self._sync_gear_to_extruder(True, servo=True)
                delta = self._trace_filament_move("Synchronously loading filament to nozzle", length, speed=self.sync_load_speed, motor="synced")

<<<<<<< HEAD
            else:
                # Original method with filament spring handoff and optional partial sync move
                if not self._has_toolhead_sensor() and not skip_entry_moves:
                    # This is the extruder entry logic similar to that in home_to_toolhead_sensor()
                    if self.delay_servo_release > 0:
                        # Delay servo release by a few mm to keep filament tension for reliable transition
                        delta = self._trace_filament_move("Small extruder move under filament tension before servo release", self.delay_servo_release, speed=self.sync_load_speed, motor="extruder")
                        length -= self.delay_servo_release
                    if self.sync_load_length > 0:
                        self._servo_down()
                        self._log_debug("Moving the gear and extruder motors in sync for %.1fmm" % self.sync_load_length)
                        delta = self._trace_filament_move("Sync load move", self.sync_load_length, speed=self.sync_load_speed, motor="both")
                        length -= self.sync_load_length
    
                # Move the remaining distance to the nozzle meltzone under exclusive extruder stepper control
                self._servo_up()
                delta = self._trace_filament_move("Remainder of final move to meltzone", length, speed=self.nozzle_load_speed, motor="extruder")
=======
            # Move the remaining distance to the nozzle meltzone under exclusive extruder stepper control
            self._servo_up()
            delta = self._trace_filament_move("Remainder of final move to meltzone", length, speed=self.nozzle_load_speed, motor="extruder")
>>>>>>> 509e859b

            # Final sanity check
            measured_movement = self.encoder_sensor.get_distance() - initial_encoder_position
            total_delta = self._get_home_position_to_nozzle() - measured_movement
            self._log_debug("Total measured movement: %.1fmm, total delta: %.1fmm" % (measured_movement, total_delta))
            tolerance = max(self.encoder_sensor.get_clog_detection_length(), self._get_home_position_to_nozzle() * 0.50)
            if total_delta > tolerance:
                msg = "Move to nozzle failed (encoder not sensing sufficient movement). Extruder may not have picked up filament or filament did not home correctly"
                if not self.ignore_extruder_load_error:
                    self._set_loaded_status(self.LOADED_STATUS_PARTIAL_IN_EXTRUDER)
                    raise ErcfError(msg)
                else:
                    self._log_always("Ignoring: %s" % msg)

            self._set_loaded_status(self.LOADED_STATUS_FULL)
            self._log_info('ERCF load successful')

            if self.sync_to_extruder and not skip_entry_moves:
                self._sync_gear_to_extruder(True, servo=True, adjust_tmc_current=True)

        finally:
            self._set_action(current_action)


#############################
# FILAMENT UNLOAD FUNCTIONS #
#############################

    # Primary method to unload current tool but retains selection
    def _unload_tool(self, skip_tip=False):
        if self._check_is_paused(): return
        if self.loaded_status == self.LOADED_STATUS_UNLOADED:
            self._log_debug("Tool already unloaded")
            return
        self._log_debug("Unloading tool %s" % self._selected_tool_string())
        self._unload_sequence(self._get_calibration_ref(), skip_tip=skip_tip)

    def _unload_sequence(self, length, check_state=False, skip_sync_move=False, skip_tip=False):
        current_action = self._set_action(self.ACTION_UNLOADING)
        try:
            self.filament_direction = self.DIRECTION_UNLOAD
            self.toolhead.wait_moves()
            self.encoder_sensor.reset_counts()    # Encoder 0000
            self._track_unload_start()

            if check_state or self.loaded_status == self.LOADED_STATUS_UNKNOWN:
                # Let's determine where filament is and reset state before continuing
                self._log_error("Unknown filament position, recovering state...")
                self._recover_loaded_state()

            if self.loaded_status == self.LOADED_STATUS_UNLOADED:
                self._log_debug("Filament already ejected")
                self._servo_up()
                return

            self._log_info("Unloading filament...")
            self._display_visual_state()

            # Check for cases where we must form tip
            if not skip_tip and self.loaded_status >= self.LOADED_STATUS_PARTIAL_IN_EXTRUDER:
                if self._form_tip_standalone():
                    # Definitely in extruder
                    self._set_loaded_status(self.LOADED_STATUS_PARTIAL_IN_EXTRUDER)
                else:
                    # No movement means we can safely assume we are somewhere in the bowden
                    self._set_loaded_status(self.LOADED_STATUS_PARTIAL_IN_BOWDEN)

            if self.loaded_status == self.LOADED_STATUS_PARTIAL_END_OF_BOWDEN and self._has_toolhead_sensor():
                # This error case can occur when home to sensor failed and we may be stuck in extruder
                self._unload_extruder()
                self._unload_encoder(length) # Full slow unload

            elif self.loaded_status >= self.LOADED_STATUS_PARTIAL_HOMED_SENSOR:
                # Exit extruder, fast unload of bowden, then slow unload encoder
                self._unload_extruder()
                self._unload_bowden(length - self.unload_buffer, skip_sync_move=skip_sync_move)
                self._unload_encoder(self.unload_buffer)

            elif self.loaded_status >= self.LOADED_STATUS_PARTIAL_HOMED_EXTRUDER:
                # fast unload of bowden, then slow unload encoder
                self._unload_bowden(length - self.unload_buffer, skip_sync_move=skip_sync_move)
                self._unload_encoder(self.unload_buffer)

            elif self.loaded_status >= self.LOADED_STATUS_PARTIAL_BEFORE_ENCODER:
                # Have to do slow unload because we don't know exactly where we are
                self._unload_encoder(length) # Full slow unload

            else:
                self._log_debug("Assertion failure - unexpected state %d in _unload_sequence()" % self.loaded_status)
                raise ErcfError("Unexpected state during unload sequence")

            movement = self._servo_up()
            if movement > self.ENCODER_MIN:
                raise ErcfError("It may be time to get the pliers out! Filament appears to stuck somewhere")

            self.toolhead.wait_moves()
            self._log_info("Unloaded %.1fmm of filament" % self.encoder_sensor.get_distance())
            self.encoder_sensor.reset_counts()    # Encoder 0000

        except ErcfError as ee:
            self._track_gate_statistics('unload_failures', self.gate_selected)
            raise ErcfError(ee)

        finally:
            self._track_unload_end()
            self._set_action(current_action)

    # This is a recovery routine to determine the most conservative location of the filament for unload purposes
    def _recover_loaded_state(self):
        toolhead_sensor_state = self._check_toolhead_sensor()
        if toolhead_sensor_state == -1:     # Not installed
            if self._check_filament_in_encoder():
                # Definitely now just in extruder
                self._set_loaded_status(self.LOADED_STATUS_PARTIAL_IN_EXTRUDER)
            else:
                # No movement means we can safely assume we are somewhere in the bowden
                self._set_loaded_status(self.LOADED_STATUS_UNLOADED)
        elif toolhead_sensor_state == 1:    # Filament detected in toolhead
            self._set_loaded_status(self.LOADED_STATUS_FULL)
        else:                               # Filament not detected in toolhead
            if self._check_filament_in_encoder():
                if self._check_filament_stuck_in_extruder():
                    self._set_loaded_status(self.LOADED_STATUS_PARTIAL_IN_EXTRUDER)
                else:
                    self._set_loaded_status(self.LOADED_STATUS_PARTIAL_IN_BOWDEN) # This prevents fast unload move
            else:
                self._set_loaded_status(self.LOADED_STATUS_UNLOADED)

    # Extract filament past extruder gear (end of bowden)
    # Assume that tip has already been formed and we are parked somewhere in the encoder either by
    # slicer or my stand alone tip creation
    def _unload_extruder(self):
        current_action = self._set_action(self.ACTION_UNLOADING_EXTRUDER)
        try:
            self._log_debug("Extracting filament from extruder")
            self.filament_direction = self.DIRECTION_UNLOAD
            self._set_above_min_temp()
<<<<<<< HEAD
=======
            self._servo_up()
>>>>>>> 509e859b

            if self.sync_unload_extruder:
                self._sync_gear_to_extruder(True, servo=True)
            else:
                self._servo_up()

            # Goal is to exit extruder. Strategies depend on availability of toolhead sensor and synced motor option
            out_of_extruder = False

            if self._has_toolhead_sensor():
                # This strategy supports both extruder only 'synced' modes of operation
                motor = "synced" if self.sync_unload_extruder else "extruder"
                safety_margin = 5.
                #step = self.toolhead_homing_step # TODO Too slow
                step = 3.
                max_length = self._get_home_position_to_nozzle() + safety_margin
                speed = self.nozzle_unload_speed
                self._log_debug("Trying to exit the extruder to toolhead sensor, up to %.1fmm in %.1fmm steps" % (max_length, step))
                for i in range(int(math.ceil(max_length / step))):
                    msg = "Step #%d:" % (i+1)
                    self._trace_filament_move(msg, -step, speed=speed, motor=motor)
                    if not self.toolhead_sensor.runout_helper.filament_present:
                        self._set_loaded_status(self.LOADED_STATUS_PARTIAL_HOMED_SENSOR)
                        self._log_debug("Toolhead sensor reached after %d moves" % (i+1))
                        # Last move to ensure we are really free because of small space between sensor and extruder gears
                        final_move = self.toolhead_homing_max
                        if self.sensor_to_nozzle > 0. and self.extruder_to_nozzle > 0.:
                            final_move = self.extruder_to_nozzle - self.sensor_to_nozzle + safety_margin
                        delta = self._trace_filament_move("Move from toolhead sensor to exit", -final_move, speed=speed, motor=motor)
                        out_of_extruder = True
                        break

            elif not self.sync_unload_extruder:
                # No toolhead sensor and not syncing gear and extruder motors:
                # Back up around 15mm at a time until either the encoder doesn't see any movement
                # Do this until we have traveled more than the length of the extruder
                step = self.encoder_move_step_size
                max_length = self._get_home_position_to_nozzle() + step
                speed = self.nozzle_unload_speed * 0.5 # First pull slower just in case we don't have tip
                self._log_debug("Trying to exit the extruder, up to %.1fmm in %.1fmm steps" % (max_length, step))
                for i in range(int(math.ceil(max_length / step))):
                    msg = "Step #%d:" % (i+1)
                    delta = self._trace_filament_move(msg, -step, speed=speed, motor="extruder")
                    speed = self.nozzle_unload_speed  # Can pull at full speed on subsequent steps

                    if (step - delta) < self.ENCODER_MIN:
                        self._log_debug("Extruder entrance reached after %d moves" % (i+1))
                        out_of_extruder = True
                        break

            else:
                # No toolhead sensor with synced steppers:
                # Back up in sync around 15mm at a time for more than length of the extruder
                # Then back up the extruder a bit to make sure that the encoder doesn't see any movement
                step = self.encoder_move_step_size
                max_length = self._get_home_position_to_nozzle() + step
                speed = self.nozzle_unload_speed * 0.5 # First pull slower just in case we don't have tip
                self._log_debug("Trying to exit the extruder, up to %.1fmm in %.1fmm steps" % (max_length, step))
                stuck_in_extruder = False
                for i in range(int(math.ceil(max_length / step))):
                    msg = "Step #%d:" % (i+1)
                    delta = self._trace_filament_move(msg, -step, speed=speed, motor="synced")
                    speed = self.nozzle_unload_speed  # Can pull at full speed on subsequent steps

                    if (step - delta) < self.ENCODER_MIN:
                        self._log_debug("No encoder movement despite both steppers are pulling after %d moves" % (i+1))
                        stuck_in_extruder = True
                        break
                if stuck_in_extruder:
                    out_of_extruder = False
                else:
                    # Back up just a bit with only the extruder, if we don't see any movement.
                    # then the filament is out of the extruder
                    self._log_debug("Extruder entrance reached after %d moves" % (i+1))
                    out_of_extruder = self._test_filament_in_extruder_by_retracting()

            if not out_of_extruder:
                self._set_loaded_status(self.LOADED_STATUS_PARTIAL_IN_EXTRUDER)
                raise ErcfError("Filament seems to be stuck in the extruder")

            self._log_debug("Filament should be out of extruder")
            self._set_loaded_status(self.LOADED_STATUS_PARTIAL_END_OF_BOWDEN)

        finally:
            self._set_action(current_action)

    # Retract the filament by the extruder stepper only and see if we do not have any encoder movement
    # This assumes that we already tip formed, and the filament is parked somewhere in the encoder
    def _test_filament_in_extruder_by_retracting(self, length=None):
        if not length:
            length = self.encoder_move_step_size
        self._sync_gear_to_extruder(False, servo=True)
        delta = self._trace_filament_move("Moving extruder to test for exit", -length, speed=self.nozzle_load_speed * 0.5, motor="extruder")
        return (length - delta) < self.ENCODER_MIN

    # Fast unload of filament from exit of extruder gear (end of bowden) to close to ERCF (but still in encoder)
    def _unload_bowden(self, length, skip_sync_move=False):
        self._log_debug("Unloading bowden tube")
        self.filament_direction = self.DIRECTION_UNLOAD
        tolerance = self.unload_bowden_tolerance
        self._servo_down()

        # Initial short move allows for dealing with (servo) errors.
        if not self.calibrating:
            sync = not skip_sync_move and self.sync_unload_length > 0
            initial_move = 10. if not sync else self.sync_unload_length
            if sync:
                self._log_debug("Moving the gear and extruder motors in sync for %.1fmm" % -initial_move)
                delta = self._trace_filament_move("Sync unload", -initial_move, speed=self.sync_unload_speed, motor="both")
            else:
                self._log_debug("Moving the gear motor for %.1fmm" % -initial_move)
                delta = self._trace_filament_move("Unload", -initial_move, speed=self.sync_unload_speed, motor="gear", track=True)

            if delta > max(initial_move * 0.5, 1): # 50% slippage
                self._log_always("Error unloading filament - not enough detected at encoder. Suspect servo not properly down. Retrying...")
                self._track_gate_statistics('servo_retries', self.gate_selected)
                self._servo_up()
                self._servo_down()
                if sync:
                    delta = self._trace_filament_move("Retrying sync unload move after servo reset", -delta, speed=self.sync_unload_speed, motor="both")
                else:
                    delta = self._trace_filament_move("Retrying unload move after servo reset", -delta, speed=self.sync_unload_speed, motor="gear", track=True)
                if delta > max(initial_move * 0.5, 1): # 50% slippage
                    # Actually we are likely still stuck in extruder
                    self._set_loaded_status(self.LOADED_STATUS_PARTIAL_IN_EXTRUDER)
                    raise ErcfError("Too much slippage (%.1fmm) detected during the sync unload from extruder. Maybe still stuck in extruder" % delta)
            length -= (initial_move - delta)

        # Continue fast unload
        moves = 1 if length < (self._get_calibration_ref() / self.num_moves) else self.num_moves
        delta = 0
        for i in range(moves):
            msg = "Course unloading move #%d from bowden" % (i+1)
            delta += self._trace_filament_move(msg, -length / moves, track=True)
            if i < moves:
                self._set_loaded_status(self.LOADED_STATUS_PARTIAL_IN_BOWDEN)
        if delta >= length * 0.8 and not self.calibrating: # 80% slippage detects filament still stuck in extruder
            raise ErcfError("Failure to unload bowden. Perhaps filament is stuck in extruder. Gear moved %.1fmm, Encoder delta %.1fmm" % (length, delta))
        elif delta >= tolerance and not self.calibrating:
            # Only a warning because _unload_encoder() will deal with it
            self._log_info("Warning: Excess slippage was detected in bowden tube unload. Gear moved %.1fmm, Encoder delta %.1fmm" % (length, delta))
        self._set_loaded_status(self.LOADED_STATUS_PARTIAL_PAST_ENCODER)

    # Step extract of filament from encoder to ERCF park position
    def _unload_encoder(self, max_length):
        self._log_debug("Slow unload of the encoder")
        self.filament_direction = self.DIRECTION_UNLOAD
        max_steps = int(max_length / self.encoder_move_step_size) + 5
        self._servo_down()
        for i in range(max_steps):
            msg = "Unloading step #%d from encoder" % (i+1)
            delta = self._trace_filament_move(msg, -self.encoder_move_step_size)
            # Large enough delta here means we are out of the encoder
            if delta >= self.encoder_move_step_size * 0.2: # 20 %
                self._set_loaded_status(self.LOADED_STATUS_PARTIAL_BEFORE_ENCODER)
                park = self.parking_distance - delta # will be between 8 and 20mm (for 23mm parking_distance, 15mm step)
                delta = self._trace_filament_move("Final parking", -park)
                # We don't expect any movement of the encoder unless it is free-spinning
                if park - delta > 1.0: # We expect 0, but relax the test a little
                    self._log_info("Warning: Possible encoder malfunction (free-spinning) during final filament parking")
                self._set_loaded_status(self.LOADED_STATUS_UNLOADED)
                return
        raise ErcfError("Unable to get the filament out of the encoder cart")

    # Form tip and return True if filament detected
    def _form_tip_standalone(self, disable_sync = False):
        self.toolhead.wait_moves()
        filament_present = self._check_toolhead_sensor()
        if filament_present == 0:
            self._log_debug("Tip forming skipped because no filament was detected")
            return False

        current_action = self._set_action(self.ACTION_FORMING_TIP)
        try:
            park_pos = 35.  # TODO cosmetic: bring in from tip forming (represents parking position in extruder)
            self._log_info("Forming tip...")
            self._set_above_min_temp()
<<<<<<< HEAD

            self._sync_gear_to_extruder(self.sync_form_tip and not disable_sync, servo=True)
=======
            self._servo_up()
>>>>>>> 509e859b

            if self.extruder_tmc and self.extruder_form_tip_current > 100:
                extruder_run_current = self.extruder_tmc.get_status(0)['run_current']
                self._log_debug("Temporarily increasing extruder run current to %d%% for tip forming move"
                                    % self.extruder_form_tip_current)
                self.gcode.run_script_from_command("SET_TMC_CURRENT STEPPER=%s CURRENT=%.2f"
                                                    % (self.extruder_name, (extruder_run_current * self.extruder_form_tip_current)/100.))

            initial_encoder_position = self.encoder_sensor.get_distance()
            initial_pa = self.printer.lookup_object(self.extruder_name).get_status(0)['pressure_advance'] # Capture PA in case user's tip forming resets it
            self.gcode.run_script_from_command("_ERCF_FORM_TIP_STANDALONE")
            self.gcode.run_script_from_command("SET_PRESSURE_ADVANCE ADVANCE=%.4f" % initial_pa) # Restore PA
            delta = self.encoder_sensor.get_distance() - initial_encoder_position
            self._log_trace("After tip formation, encoder moved %.2f" % delta)
            self.encoder_sensor.set_distance(initial_encoder_position + park_pos)

            if self.extruder_tmc and self.extruder_form_tip_current > 100:
                self.gcode.run_script_from_command("SET_TMC_CURRENT STEPPER=%s CURRENT=%.2f" % (self.extruder_name, extruder_run_current))

            if self.sync_form_tip and not disable_sync:
                if delta > self.ENCODER_MIN:
                    if filament_present == 1:
                        return True
                    else:
                        # Have more work to do
                        out_of_extruder = self._test_filament_in_extruder_by_retracting()
                        return not out_of_extruder
            else:
                # Not synchronous gear/extruder movement
                return delta > self.ENCODER_MIN or filament_present == 1
        finally:
            self._set_action(current_action)


#################################################
# TOOL SELECTION AND SELECTOR CONTROL FUNCTIONS #
#################################################

    def _home(self, tool = -1, force_unload = -1):
        if self._check_in_bypass(): return
        current_action = self._set_action(self.ACTION_HOMING)
        try:
            if self._get_calibration_version() != 3:
                self._log_info("You are running an old calibration version.\nIt is strongly recommended that you rerun 'ERCF_CALIBRATE_SINGLE TOOL=0' to generate updated calibration values")
            self._log_info("Homing ERCF...")
            if force_unload != -1:
                self._log_debug("(asked to %s)" % ("force unload" if force_unload == 1 else "not unload"))
            if self.is_paused_locked:
                self._log_debug("ERCF is locked, unlocking it before continuing...")
                self._unlock()

            if force_unload == 1 or (force_unload == -1 and self.loaded_status != self.LOADED_STATUS_UNLOADED):
                self._unload_sequence(self._get_calibration_ref(), check_state=True)
            self._unselect_tool()
            self._home_selector()
            if tool >= 0:
                self._select_tool(tool)
        finally:
            self._set_action(current_action)

    def _home_selector(self):
        self.is_homed = False
        self.gate_selected = self.TOOL_UNKNOWN
        self._servo_up()
        num_channels = len(self.selector_offsets)
        selector_length = 10. + (num_channels-1)*21. + ((num_channels-1)//3)*5. + (self.bypass_offset > 0)
        self._log_debug("Moving up to %.1fmm to home a %d channel ERCF" % (selector_length, num_channels))
        self.toolhead.wait_moves()
        if self.sensorless_selector == 1:
            try:
                self.selector_stepper.do_set_position(0.)
                self._selector_stepper_move_wait(-selector_length, speed=60, homing_move=1)
                self.is_homed = self._check_selector_endstop()
                if not self.is_homed:
                    self._set_tool_selected(self.TOOL_UNKNOWN)
                    raise ErcfError("Homing selector failed because of blockage")
            except Exception as e:
                # Error, stallguard didn't trigger
                raise ErcfError("Homing selector failed because error. Klipper reports: %s" % str(e))
        else:
            try:
                self.selector_stepper.do_set_position(0.)
                self._selector_stepper_move_wait(-selector_length, speed=100, homing_move=1)   # Fast homing move
                self.selector_stepper.do_set_position(0.)
                self._selector_stepper_move_wait(5, False)                      # Ensure some bump space
                self.selector_stepper.do_set_position(0.)
                self._selector_stepper_move_wait(-10, speed=10, homing_move=1)  # Slower more accurate homing move
                self.is_homed = True
            except Exception as e:
                # Homing failed
                self._set_tool_selected(self.TOOL_UNKNOWN)
                raise ErcfError("Homing selector failed because of blockage or malfunction")
        self.selector_stepper.do_set_position(0.)

    # Give Klipper several chances to give the right answer
    # No idea what's going on with Klipper but it can give erroneous not TRIGGERED readings
    # (perhaps because of bounce in switch or message delays) so this is a workaround
    # TODO: check if this is still required after homing logic change and Klipper bug fix
    def _check_selector_endstop(self):
        homed = False
        for i in range(4):
            last_move_time = self.toolhead.get_last_move_time()
            if self.sensorless_selector == 1:
                homed = bool(self.gear_endstop.query_endstop(last_move_time))
            else:
                homed = bool(self.selector_endstop.query_endstop(last_move_time))
            self._log_debug("Check #%d of %s_endstop: %s" % (i+1, ("gear" if self.sensorless_selector == 1 else "selector"), homed))
            if homed:
                break
            self.toolhead.dwell(0.1)
        return homed

    def _move_selector_sensorless(self, target):
        successful, travel = self._attempt_selector_move(target)
        if not successful:
            if abs(travel) < 3.0:       # Filament stuck in the current selector
                self._log_info("Selector is blocked by inside filament, trying to recover...")
                # Realign selector
                self.selector_stepper.do_set_position(0.)
                self._log_trace("Resetting selector by a distance of: %.1fmm" % -travel)
                self._selector_stepper_move_wait(-travel)

                # See if we can detect filament in the encoder
                self._servo_down()
                found = self._buzz_gear_motor()
                if not found:
                    # Try to engage filament to the encoder
                    delta = self._trace_filament_move("Trying to re-enguage encoder", 45.)
                    if delta == 45.:    # No movement
                        # Could not reach encoder
                        raise ErcfError("Selector recovery failed. Path is probably internally blocked and unable to move filament to clear")

                # Now try a full unload sequence
                try:
                    self._unload_sequence(self._get_calibration_ref(), check_state=True)
                except ErcfError as ee:
                    # Add some more context to the error and re-raise
                    raise ErcfError("Selector recovery failed because: %s" % (str(ee)))

                # Ok, now check if selector can now reach proper target
                self._home_selector()
                successful, travel = self._attempt_selector_move(target)
                if not successful:
                    # Selector path is still blocked
                    self.is_homed = False
                    self._unselect_tool()
                    raise ErcfError("Selector recovery failed. Path is probably internally blocked")
            else :                          # Selector path is blocked, probably not internally
                self.is_homed = False
                self._unselect_tool()
                raise ErcfError("Selector path is probably externally blocked")

    def _attempt_selector_move(self, target):
        selector_steps = self.selector_stepper.steppers[0].get_step_dist()
        init_position = self.selector_stepper.get_position()[0]
        init_mcu_pos = self.selector_stepper.steppers[0].get_mcu_position()
        target_move = target - init_position
        self._selector_stepper_move_wait(target, homing_move=2)
        mcu_position = self.selector_stepper.steppers[0].get_mcu_position()
        travel = (mcu_position - init_mcu_pos) * selector_steps
        delta = abs(target_move - travel)
        self._log_trace("Selector moved %.1fmm of intended travel from: %.1fmm to: %.1fmm (delta: %.1fmm)"
                        % (travel, init_position, target, delta))
        if delta <= 1.0 :
            # True up position
            self._log_trace("Truing selector %.1fmm to %.1fmm" % (delta, target))
            self.selector_stepper.do_set_position(init_position + travel)
            self._selector_stepper_move_wait(target)
            return True, travel
        else:
            return False, travel

    # This is the main function for initiating a tool change, handling unload if necessary
    def _change_tool(self, tool, skip_tip=True):
        self._log_debug("Tool change initiated %s" % ("with slicer forming tip" if skip_tip else "with standalone ERCF tip formation"))
        skip_unload = False
        initial_tool_string = "Unknown" if self.tool_selected < 0 else ("T%d" % self.tool_selected)
        if tool == self.tool_selected and self.tool_to_gate_map[tool] == self.gate_selected and self.loaded_status == self.LOADED_STATUS_FULL:
            self._log_always("Tool T%d is already ready" % tool)
            return

        if self.loaded_status == self.LOADED_STATUS_UNLOADED:
            skip_unload = True
            msg = "Tool change requested: T%d" % tool
            m117_msg = ("> T%d" % tool)
        else:
            msg = "Tool change requested, from %s to T%d" % (initial_tool_string, tool)
            m117_msg = ("%s > T%d" % (initial_tool_string, tool))
        # Important to always inform user in case there is an error and manual recovery is necessary
        self._last_toolchange = m117_msg
        self.gcode.run_script_from_command("M117 %s" % m117_msg)
        self._log_always(msg)

        # Check TTG map. We might be mapped to same gate
        if self.tool_to_gate_map[tool] == self.gate_selected and self.loaded_status == self.LOADED_STATUS_FULL:
            self._select_tool(tool)
            self.gcode.run_script_from_command("M117 T%s" % tool)
            return

        # Identify the start up use case and make it easy for user
        if not self.is_homed and self.tool_selected == self.TOOL_UNKNOWN:
            self._log_info("ERCF not homed, homing it before continuing...")
            self._home(tool)
            skip_unload = True

        if not skip_unload:
            self._unload_tool(skip_tip=skip_tip)
        self._select_and_load_tool(tool)
        self._track_swap_completed()
        self.gcode.run_script_from_command("M117 T%s" % tool)

    def _unselect_tool(self):
        self._servo_up()
        self._set_tool_selected(self.TOOL_UNKNOWN, silent=True)

    def _select_tool(self, tool, move_servo=True):
        if tool < 0 or tool >= len(self.selector_offsets):
            self._log_always("Tool %d does not exist" % tool)
            return

        gate = self.tool_to_gate_map[tool]
        if tool == self.tool_selected and gate == self.gate_selected \
                and (self.servo_state == self.SERVO_UP_STATE or self.servo_state == self.SERVO_DOWN_STATE):
            return

        self._log_debug("Selecting tool T%d on gate #%d..." % (tool, gate))
        self._select_gate(gate)
        self._set_tool_selected(tool, silent=True)
#        if move_servo:
#            self._servo_up()
        self._log_info("Tool T%d enabled%s" % (tool, (" on gate #%d" % gate) if tool != gate else ""))

    def _select_gate(self, gate):
        if gate == self.gate_selected: return
        current_action = self._set_action(self.ACTION_SELECTING)
        try:
            self._servo_up()
            if gate == self.TOOL_BYPASS:
                offset = self.bypass_offset
            else:
                offset = self.selector_offsets[gate]
            if self.sensorless_selector == 1:
                self._move_selector_sensorless(offset)
            else:
                self._selector_stepper_move_wait(offset)
            self._set_gate_selected(gate)
        finally:
            self._set_action(current_action)

    def _select_bypass(self):
        if self.tool_selected == self.TOOL_BYPASS and self.gate_selected == self.TOOL_BYPASS: return
        if self.bypass_offset == 0:
            self._log_always("Bypass not configured")
            return
        current_action = self._set_action(self.ACTION_SELECTING)
        try:
            self._log_info("Selecting filament bypass...")
            self._select_gate(self.TOOL_BYPASS)
            self.filament_direction = self.DIRECTION_LOAD
            self._set_tool_selected(self.TOOL_BYPASS)
            self._log_info("Bypass enabled")
        finally:
            self._set_action(current_action)

    def _set_gate_selected(self, gate):
        self.gate_selected = gate
        self.gcode.run_script_from_command("SAVE_VARIABLE VARIABLE=%s VALUE=%d" % (self.VARS_ERCF_GATE_SELECTED, self.gate_selected))

    def _set_tool_selected(self, tool, silent=False):
        self.tool_selected = tool
        self.gcode.run_script_from_command("SAVE_VARIABLE VARIABLE=%s VALUE=%d" % (self.VARS_ERCF_TOOL_SELECTED, self.tool_selected))
        if tool == self.TOOL_UNKNOWN or tool == self.TOOL_BYPASS:
            self._set_steps(1.)
        else:
            self._set_steps(self._get_gate_ratio(self.gate_selected))
        self._display_visual_state(silent=silent)

    # Note that rotational steps are set in the above tool selection or calibration functions
    def _set_steps(self, ratio=1.):
        self._log_trace("Setting ERCF gear motor step ratio to %.6f" % ratio)
        new_step_dist = self.ref_step_dist / ratio
        stepper = self.gear_stepper.steppers[0]
        if hasattr(stepper, "set_rotation_distance"):
            new_rotation_dist = new_step_dist * stepper.get_rotation_distance()[1]
            stepper.set_rotation_distance(new_rotation_dist)
        else:
            # Backwards compatibility for old klipper versions
            stepper.set_step_dist(new_step_dist)


### CORE GCODE COMMANDS ##########################################################

    cmd_ERCF_UNLOCK_help = "Unlock ERCF operations"
    def cmd_ERCF_UNLOCK(self, gcmd):
        if self._check_is_disabled(): return
        if not self.is_paused_locked:
            self._log_info("ERCF is not locked")
            return
        self._log_info("Unlocking the ERCF")
        self._unlock()
        self._log_info("When the issue is addressed you can resume print")

    cmd_ERCF_HOME_help = "Home the ERCF"
    def cmd_ERCF_HOME(self, gcmd):
        if self._check_is_disabled(): return
        tool = gcmd.get_int('TOOL', 0, minval=0, maxval=len(self.selector_offsets)-1)
        force_unload = gcmd.get_int('FORCE_UNLOAD', -1, minval=0, maxval=1)
        try:
            self._home(tool, force_unload)
        except ErcfError as ee:
            self._pause(str(ee))

    cmd_ERCF_SELECT_help = "Select the specified tool or gate"
    def cmd_ERCF_SELECT(self, gcmd):
        if self._check_is_disabled(): return
        if self._check_is_paused(): return
        if self._check_not_homed(): return
        if self._check_is_loaded(): return
        tool = gcmd.get_int('TOOL', -1, minval=0, maxval=len(self.selector_offsets)-1)
        gate = gcmd.get_int('GATE', -1, minval=0, maxval=len(self.selector_offsets)-1)
        if tool == -1 and gate == -1:
            raise gcmd.error("Error on 'ERCF_SELECT': missing TOOL or GATE")
        try:
            if tool != -1:
                self._select_tool(tool)
            else:
                self._select_gate(gate)
                # Find the first tool that maps to this gate or current tool if it maps
                # (Remember multiple tools can map to the same gate)
                if self.tool_selected >= 0 and self.tool_to_gate_map[self.tool_selected] == gate:
                    pass
                else:
                    tool_found = False
                    for tool in range(len(self.tool_to_gate_map)):
                        if self.tool_to_gate_map[tool] == gate:
                            self._select_tool(tool)
                            tool_found = True
                            break
                    if not tool_found:
                        self._set_tool_selected(self.TOOL_UNKNOWN, silent=True)
        except ErcfError as ee:
            self._pause(str(ee))

    cmd_ERCF_CHANGE_TOOL_help = "Perform a tool swap"
    def cmd_ERCF_CHANGE_TOOL(self, gcmd):
        if self._check_is_disabled(): return
        if self._check_is_paused(): return
        if self._check_in_bypass(): return
        quiet = gcmd.get_int('QUIET', 0, minval=0, maxval=1)
        tool = gcmd.get_int('TOOL', minval=0, maxval=len(self.selector_offsets)-1)
        standalone = bool(gcmd.get_int('STANDALONE', 0, minval=0, maxval=1))
        skip_tip = self._is_in_print() and not standalone
        if self.loaded_status == self.LOADED_STATUS_UNKNOWN and self.is_homed: # Will be done later if not homed
            self._log_error("Unknown filament position, recovering state...")
            self._recover_loaded_state()
        try:
            restore_encoder = self._disable_encoder_sensor(update_clog_detection_length=True) # Don't want runout accidently triggering during tool change
            self._last_tool = self.tool_selected
            self._next_tool = tool
            self._change_tool(tool, skip_tip)
            self._dump_statistics(quiet=quiet)
            self._enable_encoder_sensor(restore_encoder)
        except ErcfError as ee:
            self._pause("%s.\nOccured when changing tool: %s" % (str(ee), self._last_toolchange))
        finally:
            self._next_tool = self.TOOL_UNKNOWN

    cmd_ERCF_LOAD_help = "Loads filament on current tool/gate or optionally loads just the extruder for bypass or recovery usage"
    def cmd_ERCF_LOAD(self, gcmd, bypass=False):
        if self._check_is_disabled(): return
        if self._check_is_paused(): return
        extruder_only = bool(gcmd.get_int('EXTRUDER_ONLY', 0, minval=0, maxval=1) or bypass)

        # Manual currently documents `ERCF_LOAD` for setup so this tries to supoort that but forces real
        # use to also set the parameter `TEST=0`
        length = gcmd.get_float('LENGTH', -1) # Test for legacy use
        test = gcmd.get_float('TEST', 1) # Test for legacy use
        if not extruder_only and (test == 1 or length != -1):
            self._log_always("Deprecated. For setup/test purposes please use 'ERCF_TEST_LOAD' instead")
            return self.cmd_ERCF_TEST_LOAD(gcmd)

        restore_encoder = self._disable_encoder_sensor() # Don't want runout accidently triggering during filament load
        try:
            if self.tool_selected != self.TOOL_BYPASS and not extruder_only:
                self._select_and_load_tool(self.tool_selected) # TODO this could change gate which might not be what is intended
            elif self.loaded_status != self.LOADED_STATUS_FULL or extruder_only:
                self._load_extruder(True)
            else:
                self._log_always("Filament already loaded")
        except ErcfError as ee:
            self._pause(str(ee))
            if self.tool_selected == self.TOOL_BYPASS:
                self._set_loaded_status(self.LOADED_STATUS_UNKNOWN)
        finally:
            self._enable_encoder_sensor(restore_encoder)

    cmd_ERCF_EJECT_help = "Eject filament and park it in the ERCF or optionally unloads just the extruder"
    def cmd_ERCF_EJECT(self, gcmd, bypass=False):
        if self._check_is_disabled(): return
        if self._check_is_paused(): return
        extruder_only = bool(gcmd.get_int('EXTRUDER_ONLY', 0, minval=0, maxval=1) or bypass)
        restore_encoder = self._disable_encoder_sensor() # Don't want runout accidently triggering during filament unload
        try:
            if self.tool_selected != self.TOOL_BYPASS and not extruder_only:
                self._unload_tool()
            elif self.loaded_status != self.LOADED_STATUS_UNLOADED or extruder_only:
                if self._form_tip_standalone(disable_sync=True):
                    self._unload_extruder()
                if self.tool_selected == self.TOOL_BYPASS:
                    self._set_loaded_status(self.LOADED_STATUS_UNLOADED)
                    self._log_always("Please pull the filament out clear of the ERCF selector")
                else:
                    self._set_loaded_status(self.LOADED_STATUS_PARTIAL_HOMED_EXTRUDER)
            else:
                self._log_always("Filament not loaded")
        except ErcfError as ee:
            self._pause(str(ee))
        finally:
            self._enable_encoder_sensor(restore_encoder)

    cmd_ERCF_SELECT_BYPASS_help = "Select the filament bypass"
    def cmd_ERCF_SELECT_BYPASS(self, gcmd):
        if self._check_is_disabled(): return
        if self._check_is_paused(): return
        if self._check_not_homed(): return
        if self._check_is_loaded(): return
        try:
            self._select_bypass()
        except ErcfError as ee:
            self._pause(str(ee))

    cmd_ERCF_LOAD_BYPASS_help = "Deprecated. Use bypass aware ERCF_LOAD instead"
    def cmd_ERCF_LOAD_BYPASS(self, gcmd):
        self._log_always("Warning: ERCF_LOAD_BYPASS is now deprecated. Please simply use the bypass aware `ERCF_LOAD` instead")
        self.cmd_ERCF_LOAD(gcmd, bypass=True)

    cmd_ERCF_UNLOAD_BYPASS_help = "Deprecated. Use bypass aware ERCF_EJECT instead"
    def cmd_ERCF_UNLOAD_BYPASS(self, gcmd):
        self._log_always("Warning: ERCF_UNLOAD_BYPASS is now deprecated. Please simply use the bypass aware `ERCF_EJECT` instead")
        self.cmd_ERCF_EJECT(gcmd, bypass=True)

    cmd_ERCF_PAUSE_help = "Pause the current print and lock the ERCF operations"
    def cmd_ERCF_PAUSE(self, gcmd):
        if self._check_is_disabled(): return
        if self._check_is_paused(): return
        if self._check_in_bypass(): return
        force_in_print = bool(gcmd.get_int('FORCE_IN_PRINT', 0, minval=0, maxval=1))
        self._pause("Pause macro was directly called", force_in_print)

    # Not a user facing command - used in automatic wrapper
    cmd_ERCF_RESUME_help = "Wrapper around default RESUME macro"
    def cmd_ERCF_RESUME(self, gcmd):
        if not self.is_enabled:
            self.gcode.run_script_from_command("__RESUME") # User defined or Klipper default
            return
        self._log_debug("ERCF_RESUME wrapper called")
        if self.is_paused_locked:
            self._log_always("You can't resume the print without unlocking the ERCF first")
            return
        if not self.printer.lookup_object("pause_resume").is_paused:
            self._log_always("Print is not paused")
            return

        # Sanity check we are ready to go
        if self._is_in_print() and self.loaded_status != self.LOADED_STATUS_FULL:
            if self._check_toolhead_sensor() == 1:
                self._set_loaded_status(self.LOADED_STATUS_FULL, silent=True)
                self._log_always("Automatically set filament state to LOADED based on toolhead sensor")
            else:
                self._log_always("State does not indicate flament is LOADED.  Please run `ERCF_RECOVER LOADED=1` first")
                return

        self._set_above_min_temp(self.paused_extruder_temp)
        self.gcode.run_script_from_command("__RESUME")
        self._restore_toolhead_position()
        self.encoder_sensor.reset_counts()    # Encoder 0000
        self._enable_encoder_sensor(True)
        if self.sync_to_extruder:
            self._sync_gear_to_extruder(True, servo=True, adjust_tmc_current=True)
        # Continue printing...

    # Not a user facing command - used in automatic wrapper
    cmd_ERCF_CANCEL_PRINT_help = "Wrapper around default CANCEL_PRINT macro"
    def cmd_ERCF_CANCEL_PRINT(self, gcmd):
        if not self.is_enabled:
            self.gcode.run_script_from_command("__CANCEL_PRINT") # User defined or Klipper default
            return
        self._log_debug("ERCF_CANCEL_PRINT wrapper called")
        if self.is_paused_locked:
            self._track_pause_end()
            self.is_paused_locked = False
        self.reactor.update_timer(self.heater_off_handler, self.reactor.NEVER)
        self._save_toolhead_position_and_lift(False)
        self.gcode.run_script_from_command("__CANCEL_PRINT")

    cmd_ERCF_RECOVER_help = "Recover the filament location and set ERCF state after manual intervention/movement"
    def cmd_ERCF_RECOVER(self, gcmd):
        if self._check_is_disabled(): return
        if self._check_is_paused(): return
        tool = gcmd.get_int('TOOL', self.TOOL_UNKNOWN, minval=-2, maxval=len(self.selector_offsets)-1)
        mod_gate = gcmd.get_int('GATE', self.TOOL_UNKNOWN, minval=-2, maxval=len(self.selector_offsets)-1)
        loaded = gcmd.get_int('LOADED', -1, minval=0, maxval=1)

        if (tool == self.TOOL_BYPASS or mod_gate == self.TOOL_BYPASS) and self.bypass_offset == 0:
            self._log_always("Bypass not configured")
            return

        if tool == self.TOOL_BYPASS:
            self._set_tool_selected(self.TOOL_BYPASS, silent=True)
            self._set_gate_selected(self.TOOL_BYPASS)
        elif tool >= 0: # If tool is specified then use and optionally override the gate
            self._set_tool_selected(tool, silent=True)
            gate = self.tool_to_gate_map[tool]
            if mod_gate >= 0:
                gate = mod_gate
            if gate >= 0:
                self._remap_tool(tool, gate, loaded)
                self._set_gate_selected(gate)
        elif tool == self.TOOL_UNKNOWN and self.tool_selected == self.TOOL_BYPASS and loaded == -1:
            # This is to be able to get out of "stuck in bypass" state
            self._log_info("Warning: Making assumption that bypass is unloaded")
            self.filament_direction = self.DIRECTION_LOAD
            self._set_loaded_status(self.LOADED_STATUS_UNLOADED, silent=True)
            return

        if loaded == 1:
            self.filament_direction = self.DIRECTION_LOAD
            self._set_loaded_status(self.LOADED_STATUS_FULL)
            return
        elif loaded == 0:
            self.filament_direction = self.DIRECTION_LOAD
            self._set_loaded_status(self.LOADED_STATUS_UNLOADED)
            return

        # Filament position not specified so auto recover
        self._log_info("Recovering filament position/state...")
        self._recover_loaded_state()
        self._servo_up()


### GCODE COMMANDS INTENDED FOR TESTING #####################################

    cmd_ERCF_SOAKTEST_SELECTOR_help = "Soak test of selector movement"
    def cmd_ERCF_SOAKTEST_SELECTOR(self, gcmd):
        if self._check_is_disabled(): return
        if self._check_is_paused(): return
        if self._check_is_loaded(): return
        loops = gcmd.get_int('LOOP', 100)
        servo = gcmd.get_int('SERVO', 0)
        try:
            self._home()
            for l in range(loops):
                self._log_always("Testing loop %d / %d" % (l, loops))
                tool = randint(0, len(self.selector_offsets))
                if tool == len(self.selector_offsets):
                    self._select_bypass()
                else:
                    if randint(0, 10) == 0:
                        self._home(tool)
                    else:
                        self._select_tool(tool)
                if servo:
                    self._servo_down()
        except ErcfError as ee:
            self._log_error("Soaktest abandoned because of error")
            self._log_always(str(ee))

    cmd_ERCF_SOAKTEST_LOAD_SEQUENCE_help = "Soak test tool load/unload sequence"
    def cmd_ERCF_SOAKTEST_LOAD_SEQUENCE(self, gcmd):
        if self._check_is_disabled(): return
        if self._check_is_paused(): return
        if self._check_in_bypass(): return
        if self._check_not_homed(): return
        loops = gcmd.get_int('LOOP', 10)
        random = gcmd.get_int('RANDOM', 0)
        to_nozzle = gcmd.get_int('FULL', 0)
        try:
            for l in range(loops):
                self._log_always("Testing loop %d / %d" % (l, loops))
                for t in range(len(self.selector_offsets)):
                    tool = t
                    if random == 1:
                        tool = randint(0, len(self.selector_offsets)-1)
                    gate = self.tool_to_gate_map[tool]
                    if self.gate_status[gate] == self.GATE_EMPTY:
                        self._log_always("Skipping tool %d of %d because gate %d is empty" % (tool, len(self.selector_offsets), gate))
                    else:
                        self._log_always("Testing tool %d of %d (gate %d)" % (tool, len(self.selector_offsets), gate))
                        if not to_nozzle:
                            self._select_tool(tool)
                            self._load_sequence(100, no_extruder=True)
                            self._unload_sequence(100, skip_sync_move=True)
                        else:
                            self._select_and_load_tool(tool)
                            self._unload_tool()
            self._select_tool(0)
        except ErcfError as ee:
            self._pause(str(ee))

    cmd_ERCF_TEST_GRIP_help = "Test the ERCF grip for a Tool"
    def cmd_ERCF_TEST_GRIP(self, gcmd):
        if self._check_is_disabled(): return
        if self._check_is_paused(): return
        if self._check_in_bypass(): return
        self._servo_down()
        self._motors_off(motor="gear")

    cmd_ERCF_TEST_SERVO_help = "Test the servo angle"
    def cmd_ERCF_TEST_SERVO(self, gcmd):
        if self._check_is_disabled(): return
        if self._check_is_paused(): return
        if self._check_in_bypass(): return
        angle = gcmd.get_float('VALUE')
        self._log_debug("Setting servo to angle: %d" % angle)
        self._servo_set_angle(angle)

    cmd_ERCF_TEST_MOVE_GEAR_help = "Move the ERCF gear"
    def cmd_ERCF_TEST_MOVE_GEAR(self, gcmd):
        if self._check_is_disabled(): return
        if self._check_is_paused(): return
        if self._check_in_bypass(): return
        length = gcmd.get_float('LENGTH', 200.)
        speed = gcmd.get_float('SPEED', 50.)
        accel = gcmd.get_float('ACCEL', 200., minval=0.)
        self._gear_stepper_move_wait(length, wait=False, speed=speed, accel=accel)

    cmd_ERCF_TEST_LOAD_help = "Test loading of filament from ERCF to the extruder"
    def cmd_ERCF_TEST_LOAD(self, gcmd):
        if self._check_is_disabled(): return
        if self._check_is_paused(): return
        if self._check_in_bypass(): return
        if self._check_is_loaded(): return
        length = gcmd.get_float('LENGTH', 100.)
        try:
            self._load_sequence(length, no_extruder=True)
        except ErcfError as ee:
            self._log_always("Load test failed: %s" % str(ee))

    cmd_ERCF_TEST_TRACKING_help = "Test the tracking of gear feed and encoder sensing"
    def cmd_ERCF_TEST_TRACKING(self, gcmd):
        if self._check_is_disabled(): return
        if self._check_is_paused(): return
        if self._check_in_bypass(): return
        if self._check_not_homed(): return
        direction = gcmd.get_int('DIRECTION', 1, minval=-1, maxval=1)
        step = gcmd.get_float('STEP', 1, minval=0.5, maxval=20)
        sensitivity = gcmd.get_float('SENSITIVITY', self.DEFAULT_ENCODER_RESOLUTION, minval=0.1, maxval=10)
        if direction == 0: return
        try:
            if not self._is_filament_in_bowden():
                # Ready ERCF for test if not already setup
                self._unload_tool()
                self._load_sequence(100 if direction == 1 else 200, no_extruder=True)
            self.encoder_sensor.reset_counts()    # Encoder 0000
            for i in range(1, int(100 / step)):
                delta = self._trace_filament_move("Test move", direction * step)
                measured = self.encoder_sensor.get_distance()
                moved = i * step
                drift = int(round((moved - measured) / sensitivity))
                if drift > 0:
                    drift_str = "++++++++!!"[0:drift]
                elif (moved - measured) < 0:
                    drift_str = "--------!!"[0:-drift]
                else:
                    drift_str = ""
                self._log_info("Gear/Encoder : %05.2f / %05.2f mm %s" % (moved, measured, drift_str))
            self._unload_tool()
        except ErcfError as ee:
            self._log_always("Tracking test failed: %s" % str(ee))

    cmd_ERCF_TEST_UNLOAD_help = "For testing for fine control of filament unloading and parking it in the ERCF"
    def cmd_ERCF_TEST_UNLOAD(self, gcmd):
        if self._check_is_disabled(): return
        if self._check_is_paused(): return
        if self._check_in_bypass(): return
        unknown_state = gcmd.get_int('UNKNOWN', 0, minval=0, maxval=1)
        length = gcmd.get_float('LENGTH', self._get_calibration_ref())
        try:
            self._unload_sequence(length, check_state=unknown_state, skip_sync_move=True)
        except ErcfError as ee:
            self._log_always("Unload test failed: %s" % str(ee))

    cmd_ERCF_TEST_HOME_TO_EXTRUDER_help = "Test homing the filament to the extruder from the end of the bowden. Intended to be used for calibrating the current reduction or stallguard threshold"
    def cmd_ERCF_TEST_HOME_TO_EXTRUDER(self, params):
        if self._check_is_disabled(): return
        if self._check_is_paused(): return
        if self._check_in_bypass(): return
        restore = params.get_int('RETURN', 0, minval=0, maxval=1)
        try:
            self.toolhead.wait_moves()
            initial_encoder_position = self.encoder_sensor.get_distance()
            self._home_to_extruder(self.extruder_homing_max)
            measured_movement = self.encoder_sensor.get_distance() - initial_encoder_position
            spring = self._servo_up()
            self._log_info("Filament homed to extruder, encoder measured %.1fmm, filament sprung back %.1fmm" % (measured_movement, spring))
            if restore:
                self._servo_down()
                self._log_debug("Returning filament %.1fmm to original position after homing test" % -(measured_movement - spring))
                self._gear_stepper_move_wait(-(measured_movement - spring))
        except ErcfError as ee:
            self._log_always("Homing test failed: %s" % str(ee))

    cmd_ERCF_TEST_CONFIG_help = "Runtime adjustment of ERCF configuration for testing or in-print tweaking purposes"
    def cmd_ERCF_TEST_CONFIG(self, gcmd):
        self.long_moves_speed = gcmd.get_float('LONG_MOVES_SPEED', self.long_moves_speed, above=20.)
        self.short_moves_speed = gcmd.get_float('SHORT_MOVES_SPEED', self.short_moves_speed, above=20.)
        self.home_to_extruder = gcmd.get_int('HOME_TO_EXTRUDER', self.home_to_extruder, minval=0, maxval=1)
        self.ignore_extruder_load_error = gcmd.get_int('IGNORE_EXTRUDER_LOAD_ERROR', self.ignore_extruder_load_error, minval=0, maxval=1)
        self.extruder_homing_max = gcmd.get_float('EXTRUDER_HOMING_MAX', self.extruder_homing_max, above=20.)
        self.extruder_homing_step = gcmd.get_float('EXTRUDER_HOMING_STEP', self.extruder_homing_step, minval=1., maxval=5.)
        self.toolhead_homing_max = gcmd.get_float('TOOLHEAD_HOMING_MAX', self.toolhead_homing_max, minval=0.)
        self.toolhead_homing_step = gcmd.get_float('TOOLHEAD_HOMING_STEP', self.toolhead_homing_step, minval=0.5, maxval=5.)
        self.extruder_homing_current = gcmd.get_int('EXTRUDER_HOMING_CURRENT', self.extruder_homing_current, minval=10, maxval=100)
        self.extruder_form_tip_current = gcmd.get_int('EXTRUDER_FORM_TIP_CURRENT', self.extruder_form_tip_current, minval=100, maxval=150)
        self.delay_servo_release = gcmd.get_float('DELAY_SERVO_RELEASE', self.delay_servo_release, minval=0., maxval=5.)
        self.sync_load_length = gcmd.get_float('SYNC_LOAD_LENGTH', self.sync_load_length, minval=0., maxval=100.)
        self.sync_load_speed = gcmd.get_float('SYNC_LOAD_SPEED', self.sync_load_speed, minval=1., maxval=100.)
        self.sync_unload_length = gcmd.get_float('SYNC_UNLOAD_LENGTH', self.sync_unload_length, minval=0., maxval=100.)
        self.sync_unload_speed = gcmd.get_float('SYNC_UNLOAD_SPEED', self.sync_unload_speed, minval=1., maxval=100.)
        self.sync_to_extruder = gcmd.get_int('SYNC_TO_EXTRUDER', self.sync_to_extruder, minval=0, maxval=1)
        self.sync_load_extruder = gcmd.get_int('SYNC_LOAD_EXTRUDER', self.sync_load_extruder, minval=0, maxval=1)
        self.sync_unload_extruder = gcmd.get_int('SYNC_UNLOAD_EXTRUDER', self.sync_unload_extruder, minval=0, maxval=1)
        self.sync_form_tip = gcmd.get_int('SYNC_FORM_TIP', self.sync_form_tip, minval=0, maxval=1)
        self.sync_gear_current = gcmd.get_int('SYNC_GEAR_CURRENT', self.sync_gear_current, minval=10, maxval=100)
        self.num_moves = gcmd.get_int('NUM_MOVES', self.num_moves, minval=1)
        self.apply_bowden_correction = gcmd.get_int('APPLY_BOWDEN_CORRECTION', self.apply_bowden_correction, minval=0, maxval=1)
        self.load_bowden_tolerance = gcmd.get_float('LOAD_BOWDEN_TOLERANCE', self.load_bowden_tolerance, minval=1., maxval=50.)

        self.home_position_to_nozzle = gcmd.get_float('HOME_POSITION_TO_NOZZLE', self.home_position_to_nozzle, minval=5.)
        self.extruder_to_nozzle = gcmd.get_float('EXTRUDER_TO_NOZZLE', self.extruder_to_nozzle, minval=0.)
        self.sensor_to_nozzle = gcmd.get_float('SENSOR_TO_NOZZLE', self.sensor_to_nozzle, minval=0.)

        self.nozzle_load_speed = gcmd.get_float('NOZZLE_LOAD_SPEED', self.nozzle_load_speed, minval=1., maxval=100.)
        self.nozzle_unload_speed = gcmd.get_float('NOZZLE_UNLOAD_SPEED', self.nozzle_unload_speed, minval=1., maxval=100)
        self.z_hop_height = gcmd.get_float('Z_HOP_HEIGHT', self.z_hop_height, minval=0.)
        self.z_hop_speed = gcmd.get_float('Z_HOP_SPEED', self.z_hop_speed, minval=1.)
        self.log_level = gcmd.get_int('LOG_LEVEL', self.log_level, minval=0, maxval=4)
        self.log_visual = gcmd.get_int('LOG_VISUAL', self.log_visual, minval=0, maxval=2)
        self.enable_clog_detection = gcmd.get_int('ENABLE_CLOG_DETECTION', self.enable_clog_detection, minval=0, maxval=2)
        self.encoder_sensor.set_mode(self.enable_clog_detection)
        self.enable_endless_spool = gcmd.get_int('ENABLE_ENDLESS_SPOOL', self.enable_endless_spool, minval=0, maxval=1)
        self.variables[self.VARS_ERCF_CALIB_REF] = gcmd.get_float('ERCF_CALIB_REF', self._get_calibration_ref(), minval=10.)
        clog_length = gcmd.get_float('ERCF_CALIB_CLOG_LENGTH', self.encoder_sensor.get_clog_detection_length(), minval=1., maxval=100.)
        if clog_length != self.encoder_sensor.get_clog_detection_length():
            self.encoder_sensor.set_clog_detection_length(clog_length)
        msg = "long_moves_speed = %.1f" % self.long_moves_speed
        msg += "\nshort_moves_speed = %.1f" % self.short_moves_speed
        msg += "\nhome_to_extruder = %d" % self.home_to_extruder
        msg += "\nignore_extruder_load_error = %d" % self.ignore_extruder_load_error
        msg += "\nextruder_homing_max = %.1f" % self.extruder_homing_max
        msg += "\nextruder_homing_step = %.1f" % self.extruder_homing_step
        msg += "\ntoolhead_homing_max = %.1f" % self.toolhead_homing_max
        msg += "\ntoolhead_homing_step = %.1f" % self.toolhead_homing_step
        msg += "\nextruder_homing_current = %d" % self.extruder_homing_current
        msg += "\nextruder_form_tip_current = %d" % self.extruder_form_tip_current
        msg += "\ndelay_servo_release = %.1f" % self.delay_servo_release
        msg += "\nsync_load_length = %.1f" % self.sync_load_length
        msg += "\nsync_load_speed = %.1f" % self.sync_load_speed
        msg += "\nsync_unload_length = %.1f" % self.sync_unload_length
        msg += "\nsync_unload_speed = %.1f" % self.sync_unload_speed
        msg += "\nsync_to_extruder = %d" % self.sync_to_extruder
        msg += "\nsync_load_extruder = %d" % self.sync_load_extruder
        msg += "\nsync_unload_extruder = %d" % self.sync_unload_extruder
        msg += "\nsync_form_tip = %d" % self.sync_form_tip
        msg += "\nsync_gear_current = %d" % self.sync_gear_current
        msg += "\nnum_moves = %d" % self.num_moves
        msg += "\napply_bowden_correction = %d" % self.apply_bowden_correction
        msg += "\nload_bowden_tolerance = %d" % self.load_bowden_tolerance

        # home_position_to_nozzle is generic, extruder_to_nozzle specific to sensorless, sensor_to_nozzle specific to toolhead sensor
        msg += "\nhome_position_to_nozzle = %.1f" % self.home_position_to_nozzle
        if self.extruder_to_nozzle > 0.:
            msg += "\nextruder_to_nozzle = %.1f" % self.extruder_to_nozzle
        if self.sensor_to_nozzle > 0.:
            msg += "\nsensor_to_nozzle = %.1f" % self.sensor_to_nozzle

        msg += "\nnozzle_load_speed = %.1f" % self.nozzle_load_speed
        msg += "\nnozzle_unload_speed = %.1f" % self.nozzle_unload_speed
        msg += "\nz_hop_height = %.1f" % self.z_hop_height
        msg += "\nz_hop_speed = %.1f" % self.z_hop_speed
        msg += "\nlog_level = %d" % self.log_level
        msg += "\nlog_visual = %d" % self.log_visual
        msg += "\nenable_clog_detection = %d" % self.enable_clog_detection
        msg += "\nenable_endless_spool = %d" % self.enable_endless_spool
        msg += "\nercf_calib_ref = %.1f" % self.variables[self.VARS_ERCF_CALIB_REF]
        msg += "\nercf_calib_clog_length = %.1f" % clog_length
        self._log_info(msg)


###########################################
# RUNOUT, ENDLESS SPOOL and GATE HANDLING #
###########################################

    def _handle_runout(self, force_runout):
        if self._check_is_paused(): return
        if self.tool_selected < 0:
            raise ErcfError("Filament runout or clog on an unknown or bypass tool - manual intervention is required")

        self._log_info("Issue on tool T%d" % self.tool_selected)
        self._save_toolhead_position_and_lift()

        # Check for clog by looking for filament in the encoder
        self._log_debug("Checking if this is a clog or a runout (state %d)..." % self.loaded_status)
        self._servo_down()
        found = self._buzz_gear_motor()
        self._servo_up()
        if found and not force_runout:
            self._disable_encoder_sensor(update_clog_detection_length=True)
            raise ErcfError("A clog has been detected and requires manual intervention")

        # We have a filament runout
        self._disable_encoder_sensor()
        self._log_always("A runout has been detected")
        if self.enable_endless_spool:
            group = self.endless_spool_groups[self.gate_selected]
            self._log_info("EndlessSpool checking for additional spools in group %d..." % group)
            num_gates = len(self.selector_offsets)
            self._set_gate_status(self.gate_selected, self.GATE_EMPTY) # Indicate current gate is empty
            next_gate = -1
            checked_gates = []
            for i in range(num_gates - 1):
                check = (self.gate_selected + i + 1) % num_gates
                if self.endless_spool_groups[check] == group:
                    checked_gates.append(check)
                    if self.gate_status[check] != self.GATE_EMPTY:
                        next_gate = check
                        break
            if next_gate == -1:
                self._log_info("No more available spools found in Group_%d - manual intervention is required" % self.endless_spool_groups[self.tool_selected])
                self._log_info(self._tool_to_gate_map_to_human_string())
                raise ErcfError("No more EndlessSpool spools available after checking gates %s" % checked_gates)
            self._log_info("Remapping T%d to gate #%d" % (self.tool_selected, next_gate))

            self.gcode.run_script_from_command("_ERCF_ENDLESS_SPOOL_PRE_UNLOAD")
            if not self._form_tip_standalone(disable_sync = True):
                self._log_info("Filament didn't reach encoder after tip forming move")
            self._unload_tool(skip_tip=True)
            self._remap_tool(self.tool_selected, next_gate, 1)
            self._select_and_load_tool(self.tool_selected)
            self.gcode.run_script_from_command("_ERCF_ENDLESS_SPOOL_POST_LOAD")
            self._restore_toolhead_position()
            self.encoder_sensor.reset_counts()    # Encoder 0000
            self._enable_encoder_sensor()
            if self.sync_to_extruder:
                self._sync_gear_to_extruder(True, servo=True, adjust_tmc_current=True)
            # Continue printing...
        else:
            raise ErcfError("EndlessSpool mode is off - manual intervention is required")

    def _set_tool_to_gate(self, tool, gate):
        self.tool_to_gate_map[tool] = gate
        self.gcode.run_script_from_command("SAVE_VARIABLE VARIABLE=%s VALUE='%s'" % (self.VARS_ERCF_TOOL_TO_GATE_MAP, self.tool_to_gate_map))

    def _set_gate_status(self, gate, state):
        self.gate_status[gate] = state
        self.gcode.run_script_from_command("SAVE_VARIABLE VARIABLE=%s VALUE='%s'" % (self.VARS_ERCF_GATE_STATUS, self.gate_status))

    def _tool_to_gate_map_to_human_string(self, summary=False):
        msg = ""
        if not summary:
            num_tools = len(self.selector_offsets)
            for i in range(num_tools): # Tools
                msg += "\n" if i else ""
                gate = self.tool_to_gate_map[i]
                msg += "%s-> Gate #%d%s" % (("T%d " % i)[:3], gate, "(*)" if self.gate_status[gate] == self.GATE_AVAILABLE else "( )" if self.gate_status[gate] == self.GATE_EMPTY else "(?)")
                if self.enable_endless_spool:
                    group = self.endless_spool_groups[gate]
                    es = " Group_%s: " % group
                    prefix = ""
                    starting_gate = self.tool_to_gate_map[i]
                    for j in range(num_tools): # Gates
                        gate = (j + starting_gate) % num_tools
                        if self.endless_spool_groups[gate] == group:
                            es += "%s%d%s" % (prefix, gate,("(*)" if self.gate_status[gate] == self.GATE_AVAILABLE else "( )" if self.gate_status[gate] == self.GATE_EMPTY else "(?)"))
                            prefix = " > "
                    msg += es
                if i == self.tool_selected:
                    msg += " [SELECTED on gate #%d]" % self.gate_selected
            msg += "\n"
            for gate in range(len(self.selector_offsets)):
                msg += "\nGate #%d%s" % (gate, ("(*)" if self.gate_status[gate] == self.GATE_AVAILABLE else "( )" if self.gate_status[gate] == self.GATE_EMPTY else "(?)"))
                tool_str = " -> "
                prefix = ""
                for t in range(len(self.selector_offsets)):
                    if self.tool_to_gate_map[t] == gate:
                        tool_str += "%sT%d" % (prefix, t)
                        prefix = ","
                msg += tool_str
                msg += "?" if prefix == "" else ""
                if gate == self.gate_selected:
                    msg += " [SELECTED%s]" % ((" supporting tool T%d" % self.tool_selected) if self.tool_selected >= 0 else "")
        else:
            multi_tool = False
            msg_gates = "Gates: "
            msg_avail = "Avail: "
            msg_tools = "Tools: "
            msg_selct = "Selct: "
            for g in range(len(self.selector_offsets)):
                msg_gates += ("|#%d " % g)[:4]
                msg_avail += "| %s " % ("*" if self.gate_status[g] == self.GATE_AVAILABLE else "." if self.gate_status[g] == self.GATE_EMPTY else "?")
                tool_str = ""
                prefix = ""
                for t in range(len(self.selector_offsets)):
                    if self.tool_to_gate_map[t] == g:
                        if len(prefix) > 0: multi_tool = True
                        tool_str += "%sT%d" % (prefix, t)
                        prefix = "+"
                if tool_str == "": tool_str = " . "
                msg_tools += ("|%s " % tool_str)[:4]
                if self.gate_selected == g:
                    icon = "*" if self.gate_status[g] == self.GATE_AVAILABLE else "." if self.gate_status[g] == self.GATE_EMPTY else "?"
                    msg_selct += ("| %s " % icon)
                else:
                    msg_selct += "|---" if self.gate_selected != self.GATE_UNKNOWN and self.gate_selected == (g - 1) else "----"
            msg += msg_gates
            msg += "|\n"
            msg += msg_tools
            msg += "|%s\n" % (" Some gates support multiple tools!" if multi_tool else "")
            msg += msg_avail
            msg += "|\n"
            msg += msg_selct
            msg += "|" if self.gate_selected == len(self.selector_offsets) - 1 else "-"
            msg += " Bypass" if self.gate_selected == self.TOOL_BYPASS else (" T%d" % self.tool_selected) if self.tool_selected >= 0 else ""
        return msg

    def _gate_map_to_human_string(self):
        msg = "ERCF Filaments:\n"
        num_gates = len(self.selector_offsets)
        for g in range(num_gates):
            material = self.gate_material[g] if self.gate_material[g] != "" else "n/a"
            color = self.gate_color[g] if self.gate_color[g] != "" else "n/a"
            available = "Available" if self.gate_status[g] == self.GATE_AVAILABLE else "Empty" if self.gate_status[g] == self.GATE_EMPTY else "Unknown"
            msg += ("Gate #%d: Material: %s, Color: %s, Status: %s\n" % (g, material, color, available))
        return msg

    def _remap_tool(self, tool, gate, available):
        self._set_tool_to_gate(tool, gate)
        self._set_gate_status(gate, available)

    def _reset_ttg_mapping(self):
        self._log_debug("Resetting TTG map")
        self.tool_to_gate_map = self.default_tool_to_gate_map
        self.gcode.run_script_from_command("SAVE_VARIABLE VARIABLE=%s VALUE='%s'" % (self.VARS_ERCF_TOOL_TO_GATE_MAP, self.tool_to_gate_map))
        self._unselect_tool()

    def _reset_gate_map(self):
        self._log_debug("Resetting Gate/Filament map")
        self.gate_status = self.default_gate_status
        self.gate_material = self.default_gate_material
        self.gate_color = self.default_gate_color
        self._persist_gate_map()

    def _validate_color(self, color):
        color = color.lower()
        if color == "":
            return True

        # Try w3c named color
        for i in range(len(self.W3C_COLORS)):
            if color == self.W3C_COLORS[i]:
                return True

        # Try RGB color
        color = "#" + color
        x = re.search("^#?([a-f\d]{6})$", color)
        if x != None and x.group() == color:
            return True

        return False


### GCODE COMMANDS FOR RUNOUT, TTG MAP, GATE MAP and GATE LOGIC ##################################

    cmd_ERCF_ENCODER_RUNOUT_help = "Internal encoder filament runout handler"
    def cmd_ERCF_ENCODER_RUNOUT(self, gcmd):
        if self._check_is_disabled(): return
        force_runout = bool(gcmd.get_int('FORCE_RUNOUT', 0, minval=0, maxval=1))
        try:
            self._handle_runout(force_runout)
        except ErcfError as ee:
            self._pause(str(ee))

    cmd_ERCF_ENCODER_INSERT_help = "Internal encoder filament detection handler"
    def cmd_ERCF_ENCODER_INSERT(self, gcmd):
        if self._check_is_disabled(): return
        self._log_debug("Filament insertion not implemented yet! Check back later")
# Future feature :-)
#        try:
#            self._handle_detection()
#        except ErcfError as ee:
#            self._pause(str(ee))

    cmd_ERCF_DISPLAY_TTG_MAP_help = "Display the current mapping of tools to ERCF gate positions. Used with endless spool"
    def cmd_ERCF_DISPLAY_TTG_MAP(self, gcmd):
        if self._check_is_disabled(): return
        summary = gcmd.get_int('SUMMARY', 0, minval=0, maxval=1)
        self._log_always(self._tool_to_gate_map_to_human_string(summary == 1))

    cmd_ERCF_REMAP_TTG_help = "Remap a tool to a specific gate and set gate availability"
    def cmd_ERCF_REMAP_TTG(self, gcmd):
        if self._check_is_disabled(): return
        quiet = gcmd.get_int('QUIET', 0, minval=0, maxval=1)
        reset = gcmd.get_int('RESET', 0, minval=0, maxval=1)
        ttg_map = gcmd.get('MAP', "")
        if reset == 1:
            self._reset_ttg_mapping()
        elif ttg_map != "":
            ttg_map = gcmd.get('MAP').split(",")
            if len(ttg_map) != len(self.selector_offsets):
                self._log_always("The number of map values (%d) is not the same as number of gates (%d)" % (len(ttg_map), len(self.selector_offsets)))
                return
            self.tool_to_gate_map = []
            for gate in ttg_map:
                if gate.isdigit():
                    self.tool_to_gate_map.append(int(gate))
                else:
                    self.tool_to_gate_map.append(0)
            self.gcode.run_script_from_command("SAVE_VARIABLE VARIABLE=%s VALUE='%s'" % (self.VARS_ERCF_TOOL_TO_GATE_MAP, self.tool_to_gate_map))
        else:
            tool = gcmd.get_int('TOOL', -1, minval=0, maxval=len(self.selector_offsets)-1)
            gate = gcmd.get_int('GATE', minval=0, maxval=len(self.selector_offsets)-1)
            available = gcmd.get_int('AVAILABLE', -1, minval=0, maxval=1)
            if available == -1:
                available = self.gate_status[gate]
            if tool == -1:
                self._set_gate_status(gate, available)
            else:
                self._remap_tool(tool, gate, available)

        if not quiet:
            self._log_info(self._tool_to_gate_map_to_human_string())

    cmd_ERCF_SET_GATE_MAP_help = "Define the type and color of filaments on each gate"
    def cmd_ERCF_SET_GATE_MAP(self, gcmd):
        quiet = gcmd.get_int('QUIET', 0, minval=0, maxval=1)
        reset = gcmd.get_int('RESET', 0, minval=0, maxval=1)
        dump = gcmd.get_int('DISPLAY', 0, minval=0, maxval=1)
        if reset == 1:
            self._reset_gate_map()
        elif dump == 1:
            self._log_info(self._gate_map_to_human_string())
            return
        else:
            # Specifying one gate (filament)
            gate = gcmd.get_int('GATE', minval=0, maxval=len(self.selector_offsets)-1)
            material = "".join(gcmd.get('MATERIAL').split()).replace('#', '').upper()[:10]
            color = "".join(gcmd.get('COLOR').split()).replace('#', '').lower()
            available = gcmd.get_int('AVAILABLE', self.gate_status[gate], minval=0, maxval=1)
            if not self._validate_color(color):
                raise gcmd.error("Color specification must be in form 'rrggbb' hexadecimal value (no '#') or valid color name or empty string")
            self.gate_material[gate] = material
            self.gate_color[gate] = color
            self.gate_status[gate] = available
            self._persist_gate_map()

        if not quiet:
            self._log_info(self._gate_map_to_human_string())

    cmd_ERCF_ENDLESS_SPOOL_help = "Redefine the EndlessSpool groups"
    def cmd_ERCF_ENDLESS_SPOOL(self, gcmd):
        if self._check_is_disabled(): return
        quiet = gcmd.get_int('QUIET', 0, minval=0, maxval=1)
        enabled = gcmd.get_int('ENABLE', -1, minval=0, maxval=1)
        reset = gcmd.get_int('RESET', 0, minval=0, maxval=1)
        dump = gcmd.get_int('DISPLAY', 0, minval=0, maxval=1)
        if enabled >= 0:
            self.enable_endless_spool = enabled
            self.gcode.run_script_from_command("SAVE_VARIABLE VARIABLE=%s VALUE=%d" % (self.VARS_ERCF_ENABLE_ENDLESS_SPOOL, self.enable_endless_spool))
        if not self.enable_endless_spool:
            self._log_always("EndlessSpool is disabled")
        if reset == 1:
            self._log_debug("Resetting EndlessSpool groups")
            self.enable_endless_spool = self.default_enable_endless_spool
            self.endless_spool_groups = self.default_endless_spool_groups
        elif dump == 1:
            self._log_info(self._tool_to_gate_map_to_human_string())
            return
        else:
            groups = gcmd.get('GROUPS', ",".join(map(str, self.endless_spool_groups))).split(",")
            if len(groups) != len(self.selector_offsets):
                self._log_always("The number of group values (%d) is not the same as number of gates (%d)" % (len(groups), len(self.selector_offsets)))
                return
            self.endless_spool_groups = []
            for group in groups:
                if group.isdigit():
                    self.endless_spool_groups.append(int(group))
                else:
                    self.endless_spool_groups.append(0)
        self.gcode.run_script_from_command("SAVE_VARIABLE VARIABLE=%s VALUE='%s'" % (self.VARS_ERCF_ENDLESS_SPOOL_GROUPS, self.endless_spool_groups))

        if not quiet:
            self._log_info(self._tool_to_gate_map_to_human_string())

    cmd_ERCF_CHECK_GATES_help = "Automatically inspects gate(s), parks filament and marks availability"
    def cmd_ERCF_CHECK_GATES(self, gcmd):
        if self._check_is_disabled(): return
        if self._check_not_homed(): return
        if self._check_in_bypass(): return
        if self._check_is_loaded(): return

        quiet = gcmd.get_int('QUIET', 0, minval=0, maxval=1)
        # These three parameters are mutually exclusive so we only process one
        tools = gcmd.get('TOOLS', "!")
        tool = gcmd.get_int('TOOL', -1, minval=0, maxval=len(self.selector_offsets)-1)
        gate = gcmd.get_int('GATE', -1, minval=0, maxval=len(self.selector_offsets)-1)
        current_action = self._set_action(self.ACTION_CHECKING)
        try:
            tool_selected = self.tool_selected
            gates_tools = []
            if tools != "!":
                # Tools used in print (may be empty list)
                try:
                    for tool in tools.split(','):
                        gate = int(self.tool_to_gate_map[int(tool)])
                        gates_tools.append([gate, int(tool)])
                    if len(gates_tools) == 0:
                        self._log_debug("No tools to check, assuming default tool is already loaded")
                        return
                except ValueError as ve:
                    msg = "Invalid TOOLS parameter: %s" % tools
                    if self._is_in_print():
                        self._pause(msg)
                    else:
                        self._log_always(msg)
                    return
            elif tool >= 0:
                # Individual tool
                gate = self.tool_to_gate_map[tool]
                gates_tools.append([gate, tool])
            elif gate >= 0:
                # Individual gate
                gates_tools.append([gate, -1])
            else :
                # No parameters means all gates
                for gate in range(len(self.selector_offsets)):
                    gates_tools.append([gate, -1])

            for gate, tool in gates_tools:
                try:
                    self._select_gate(gate)
                    self.encoder_sensor.reset_counts()    # Encoder 0000
                    self.calibrating = True # To suppress visual filament position
                    self._log_info("Checking gate #%d..." % gate)
                    encoder_moved = self._load_encoder(retry=False)
                    if tool >= 0:
                        self._log_info("Tool T%d - filament detected. Gate #%d marked available" % (tool, gate))
                    else:
                        self._log_info("Gate #%d - filament detected. Marked available" % gate)
                    self._set_gate_status(gate, self.GATE_AVAILABLE)
                    try:
                        if encoder_moved > self.ENCODER_MIN:
                            self._unload_encoder(self.unload_buffer)
                        else:
                            self._set_loaded_status(self.LOADED_STATUS_UNLOADED, silent=True)
                    except ErcfError as ee:
                        msg = "Failure during check gate #%d %s: %s" % (gate, "(T%d)" % tool if tool >= 0 else "", str(ee))
                        if self._is_in_print():
                            self._pause(msg)
                        else:
                            self._log_always(msg)
                        return
                    finally:
                        self._servo_up()
                except ErcfError as ee:
                    self._set_gate_status(gate, self.GATE_EMPTY)
                    self._set_loaded_status(self.LOADED_STATUS_UNLOADED, silent=True)
                    if tool >= 0:
                        msg = "Tool T%d - filament not detected. Gate #%d marked empty" % (tool, gate)
                    else:
                        msg = "Gate #%d - filament not detected. Marked empty" % gate
                    if self._is_in_print():
                        self._pause(msg)
                    else:
                        self._log_info(msg)
                finally:
                    self.calibrating = False

            try:
                if tool_selected == self.TOOL_BYPASS:
                    self._select_bypass()
                elif tool_selected != self.TOOL_UNKNOWN:
                    self._select_tool(tool_selected)
            except ErcfError as ee:
                self._log_always("Failure re-selecting Tool %d: %s" % (tool_selected, str(ee)))

            if not quiet:
                self._log_info(self._tool_to_gate_map_to_human_string(summary=True))
        finally:
            self._set_action(current_action)

    cmd_ERCF_PRELOAD_help = "Preloads filament at specified or current gate"
    def cmd_ERCF_PRELOAD(self, gcmd):
        if self._check_is_disabled(): return
        if self._check_not_homed(): return
        if self._check_in_bypass(): return
        if self._check_is_loaded(): return
        gate = gcmd.get_int('GATE', -1, minval=0, maxval=len(self.selector_offsets)-1)
        current_action = self._set_action(self.ACTION_CHECKING)
        try:
            self.calibrating = True # To suppress visual filament position
            # If gate not specified assume current gate
            if gate == -1:
                gate = self.gate_selected
            else:
                self._select_gate(gate)
            self.encoder_sensor.reset_counts()    # Encoder 0000
            for i in range(5):
                self._log_always("Loading...")
                try:
                    self._load_encoder(retry=False, servo_up_on_error=False)
                    # Caught the filament, so now park it in the gate
                    self._log_always("Parking...")
                    self._unload_encoder(self.unload_buffer)
                    self._log_always("Filament detected and parked in gate #%d" % gate)
                    return
                except ErcfError as ee:
                    # Exception just means filament is not loaded yet, so continue
                    self._log_trace("Exception on encoder load move: %s" % str(ee))
                    pass
            self._set_gate_status(gate, self.GATE_EMPTY)
            self._log_always("Filament not detected in gate #%d" % gate)
        except ErcfError as ee:
            self._log_always("Filament preload for gate #%d failed: %s" % (gate, str(ee)))
        finally:
            self.calibrating = False
            self._servo_up()
            self._set_action(current_action)

def load_config(config):
    return Ercf(config)<|MERGE_RESOLUTION|>--- conflicted
+++ resolved
@@ -170,11 +170,8 @@
         self.selector_stepper = self.gear_stepper = self.toolhead_sensor = self.encoder_sensor = self.servo = None
 
         # Specific build parameters / tuning
-<<<<<<< HEAD
         self.version = config.getfloat('version', 1.1)
         self.extruder_name = config.get('extruder', 'extruder')
-=======
->>>>>>> 509e859b
         self.long_moves_speed = config.getfloat('long_moves_speed', 100.)
         self.short_moves_speed = config.getfloat('short_moves_speed', 25.)
         self.z_hop_height = config.getfloat('z_hop_height', 5., minval=0.)
@@ -1665,13 +1662,8 @@
 
     # Ensure we are above desired or min temperature and that target is set
     def _set_above_min_temp(self, target_temp=-1):
-<<<<<<< HEAD
         extruder_heater = self.printer.lookup_object(self.extruder_name).heater
         current_temp = self.printer.lookup_object(self.extruder_name).get_status(0)['temperature']
-=======
-        extruder_heater = self.printer.lookup_object("extruder").heater
-        current_temp = self.printer.lookup_object("extruder").get_status(0)['temperature']
->>>>>>> 509e859b
 
         target_temp = max(target_temp, extruder_heater.target_temp, self.min_temp_extruder)
         new_target = False
@@ -2119,7 +2111,6 @@
             # We shouldn't be here and probably means the toolhead sensor is malfunctioning/blocked
             raise ErcfError("Toolhead sensor malfunction - filament detected before it entered extruder!")
 
-<<<<<<< HEAD
         if self.sync_load_extruder:
             # Newer simplified forced full sync move
             self._sync_gear_to_extruder(True, servo=True)
@@ -2146,21 +2137,6 @@
                 if self.toolhead_sensor.runout_helper.filament_present:
                     self._log_debug("Toolhead sensor reached after %.1fmm (%d moves)" % (step*(i+1), i+1))
                     break
-=======
-        sync = not skip_entry_moves and self.sync_load_length > 0.
-        delay = self.delay_servo_release if self._must_home_to_extruder() else 0.
-        if sync: self._servo_down()
-        step = self.toolhead_homing_step
-        self._log_debug("Homing to toolhead sensor%s, up to %.1fmm in %.1fmm steps" % (" (synced)" if sync else "", self.toolhead_homing_max, step))
-        for i in range(int(self.toolhead_homing_max / step)):
-            msg = "Homing step #%d" % (i+1)
-            if not sync and step*(i+1) > delay:
-                self._servo_up()
-            delta = self._trace_filament_move(msg, step, speed=10, motor="both" if sync and step*(i+1) > delay else "extruder")
-            if self.toolhead_sensor.runout_helper.filament_present:
-                self._log_debug("Toolhead sensor reached after %.1fmm (%d moves)" % (step*(i+1), i+1))
-                break
->>>>>>> 509e859b
 
         if self.toolhead_sensor.runout_helper.filament_present:
             self._set_loaded_status(self.LOADED_STATUS_PARTIAL_HOMED_SENSOR)
@@ -2187,7 +2163,6 @@
                 self._sync_gear_to_extruder(True, servo=True)
                 delta = self._trace_filament_move("Synchronously loading filament to nozzle", length, speed=self.sync_load_speed, motor="synced")
 
-<<<<<<< HEAD
             else:
                 # Original method with filament spring handoff and optional partial sync move
                 if not self._has_toolhead_sensor() and not skip_entry_moves:
@@ -2205,11 +2180,6 @@
                 # Move the remaining distance to the nozzle meltzone under exclusive extruder stepper control
                 self._servo_up()
                 delta = self._trace_filament_move("Remainder of final move to meltzone", length, speed=self.nozzle_load_speed, motor="extruder")
-=======
-            # Move the remaining distance to the nozzle meltzone under exclusive extruder stepper control
-            self._servo_up()
-            delta = self._trace_filament_move("Remainder of final move to meltzone", length, speed=self.nozzle_load_speed, motor="extruder")
->>>>>>> 509e859b
 
             # Final sanity check
             measured_movement = self.encoder_sensor.get_distance() - initial_encoder_position
@@ -2347,10 +2317,6 @@
             self._log_debug("Extracting filament from extruder")
             self.filament_direction = self.DIRECTION_UNLOAD
             self._set_above_min_temp()
-<<<<<<< HEAD
-=======
-            self._servo_up()
->>>>>>> 509e859b
 
             if self.sync_unload_extruder:
                 self._sync_gear_to_extruder(True, servo=True)
@@ -2528,12 +2494,8 @@
             park_pos = 35.  # TODO cosmetic: bring in from tip forming (represents parking position in extruder)
             self._log_info("Forming tip...")
             self._set_above_min_temp()
-<<<<<<< HEAD
-
+            
             self._sync_gear_to_extruder(self.sync_form_tip and not disable_sync, servo=True)
-=======
-            self._servo_up()
->>>>>>> 509e859b
 
             if self.extruder_tmc and self.extruder_form_tip_current > 100:
                 extruder_run_current = self.extruder_tmc.get_status(0)['run_current']
