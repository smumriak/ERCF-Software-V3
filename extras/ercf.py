--- conflicted
+++ resolved
@@ -168,12 +168,9 @@
         self.selector_stepper = self.gear_stepper = self.toolhead_sensor = self.encoder_sensor = self.servo = None
 
         # Specific build parameters / tuning
-<<<<<<< HEAD
         self.sync_to_extruder_name = config.get('sync_to_extruder', None)
         self.form_tip_with_synced_gear = config.getint('form_tip_with_synced_gear', 0, minval=0, maxval=1)
-=======
         self.ercf_version = config.getfloat('version', 1.1) # V2 development
->>>>>>> a37ead01
         self.long_moves_speed = config.getfloat('long_moves_speed', 100.)
         self.short_moves_speed = config.getfloat('short_moves_speed', 25.)
         self.z_hop_height = config.getfloat('z_hop_height', 5., minval=0.)
@@ -2121,7 +2118,6 @@
             self._log_debug("Loading last %.1fmm to the nozzle..." % length)
             initial_encoder_position = self.encoder_sensor.get_distance()
 
-<<<<<<< HEAD
             if self.sync_to_extruder_name:
                 delta = self._trace_filament_move("Synchronously loading filament to nozzle", length, speed=self.sync_load_speed, motor="both")
             else:
@@ -2138,25 +2134,8 @@
                         length -= self.sync_load_length
 
                 # Move the remaining distance to the nozzle meltzone under exclusive extruder stepper control
-                self._servo_up()
+                self._servo_select()
                 delta = self._trace_filament_move("Remainder of final move to meltzone", length, speed=self.nozzle_load_speed, motor="extruder")
-=======
-            if not self._has_toolhead_sensor() and not skip_entry_moves:
-                # This is the extruder entry logic similar to that in home_to_toolhead_sensor()
-                if self.delay_servo_release > 0:
-                    # Delay servo release by a few mm to keep filament tension for reliable transition
-                    delta = self._trace_filament_move("Small extruder move under filament tension before servo release", self.delay_servo_release, speed=self.sync_load_speed, motor="extruder")
-                    length -= self.delay_servo_release
-                if self.sync_load_length > 0:
-                    self._servo_down()
-                    self._log_debug("Moving the gear and extruder motors in sync for %.1fmm" % self.sync_load_length)
-                    delta = self._trace_filament_move("Sync load move", self.sync_load_length, speed=self.sync_load_speed, motor="both")
-                    length -= self.sync_load_length
-
-            # Move the remaining distance to the nozzle meltzone under exclusive extruder stepper control
-            self._servo_select()
-            delta = self._trace_filament_move("Remainder of final move to meltzone", length, speed=self.nozzle_load_speed, motor="extruder")
->>>>>>> a37ead01
 
             # Final sanity check
             measured_movement = self.encoder_sensor.get_distance() - initial_encoder_position
@@ -2302,13 +2281,12 @@
             self._log_debug("Extracting filament from extruder")
             self.filament_direction = self.DIRECTION_UNLOAD
             self._set_above_min_temp()
-<<<<<<< HEAD
+            
             if self.sync_to_extruder_name:
                 self._servo_down()
                 self._sync_gear_to_extruder(True)
-=======
-            self._servo_select()
->>>>>>> a37ead01
+            else:
+                self._servo_select()
 
             # Goal is to exit extruder. Different strategies depending on availability of toolhead sensor and synced steppers
             out_of_extruder = False
@@ -2389,7 +2367,7 @@
         """Retract the filament by the extruder stepper and see if we do not have any encoder movement.
         
         This assumes that we already tip formed, and the filament is parked somewhere in the encoder."""
-        self._servo_up()
+        self._servo_select()
         self._sync_gear_to_extruder(False)
         delta = self._trace_filament_move("Moving extruder to test for exit", -length, speed=self.nozzle_load_speed * 0.5, motor="extruder")
         return (length - delta) < 1.0
@@ -2471,16 +2449,13 @@
             park_pos = 35.  # TODO cosmetic: bring in from tip forming (represents parking position in extruder)
             self._log_info("Forming tip...")
             self._set_above_min_temp()
-<<<<<<< HEAD
+
             if self.sync_to_extruder_name and self.form_tip_with_synced_gear:
                 self._servo_down()
                 self._sync_gear_to_extruder(True)
             else:
-                self._servo_up()
+                self._servo_select()
                 self._sync_gear_to_extruder(False)
-=======
-            self._servo_select()
->>>>>>> a37ead01
 
             if self.extruder_tmc and self.extruder_form_tip_current > 100:
                 extruder_run_current = self.extruder_tmc.get_status(0)['run_current']
