[save_variables]
filename: {klipper_config_home}/ercf_vars.cfg

########################################################################
# Tool change macros
#######################################################################
[gcode_macro T0]
gcode: ERCF_CHANGE_TOOL TOOL=0
[gcode_macro T1]
gcode: ERCF_CHANGE_TOOL TOOL=1
[gcode_macro T2]
gcode: ERCF_CHANGE_TOOL TOOL=2
[gcode_macro T3]
gcode: ERCF_CHANGE_TOOL TOOL=3
[gcode_macro T4]
gcode: ERCF_CHANGE_TOOL TOOL=4
[gcode_macro T5]
gcode: ERCF_CHANGE_TOOL TOOL=5
[gcode_macro T6]
gcode: ERCF_CHANGE_TOOL TOOL=6
[gcode_macro T7]
gcode: ERCF_CHANGE_TOOL TOOL=7
[gcode_macro T8]
gcode: ERCF_CHANGE_TOOL TOOL=8

########################################################################
# Simplified subset of commands For visability in Mainsail/Fluidd UI
########################################################################
[gcode_macro ERCF__EJECT]
gcode: ERCF_EJECT

[gcode_macro ERCF__UNLOCK]
gcode: ERCF_UNLOCK

[gcode_macro ERCF__HOME]
gcode:
    {% set TOOL = params.TOOL|default(0)|int %}
    {% set FORCE_UNLOAD = params.TOOL|default(0)|int %}
    ERCF_HOME TOOL={TOOL} FORCE_UNLOAD={FORCE_UNLOAD}

[gcode_macro ERCF__STATUS]
gcode: ERCF_STATUS

[gcode_macro ERCF__MOTORS_OFF]
gcode: ERCF_MOTORS_OFF

[gcode_macro ERCF__SERVO_UP]
gcode: ERCF_SERVO_UP

[gcode_macro ERCF__SERVO_DOWN]
gcode: ERCF_SERVO_DOWN

[gcode_macro ERCF__SELECT_TOOL]
gcode:
    {% set TOOL = params.TOOL|default(0)|int %}
    ERCF_SELECT_TOOL TOOL={TOOL}

[gcode_macro ERCF__SELECT_BYPASS]
gcode: ERCF_SELECT_BYPASS

[gcode_macro ERCF__LOAD_BYPASS]
gcode: ERCF_LOAD_BYPASS

[gcode_macro ERCF__RECOVER]
gcode: ERCF_RECOVER

[gcode_macro ERCF__PRELOAD]
gcode:
    {% set GATE = params.GATE|default(-1)|int %}
    ERCF_PRELOAD GATE={GATE}

[gcode_macro ERCF__CHECK_GATES]
gcode:
    {% set GATE = params.GATE|default(-1)|int %}
    ERCF_CHECK_GATES GATE={GATE}

[gcode_macro ERCF_CHANGE_TOOL_STANDALONE]
gcode:
    {% set TOOL = params.TOOL|default(0)|int %}
    ERCF_CHANGE_TOOL TOOL={TOOL} STANDALONE=1

[gcode_macro ERCF_FORM_TIP_STANDALONE]
gcode:
    {% set FINAL_EJECT = params.FINAL_EJECT|default(1) %}
    _ERCF_FORM_TIP_STANDALONE FINAL_EJECT={FINAL_EJECT}

########################################################################
# Tip forming.  This should match your slicer configuration
########################################################################
[gcode_macro _ERCF_FORM_TIP_STANDALONE]
description: Generic tip forming macro
variable_cooling_moves: 5
variable_cooling_tube_length: 15       # Dragon ST: 15, Dragon HF: 10, Mosquito: 20
variable_cooling_tube_retraction: 35   # Dragon ST: 35, Dragon HF: 30, Mosquito: 3
variable_cooling_zone_pause: 0
variable_dip_extraction_speed: 70
variable_dip_insertion_speed: 33
variable_final_cooling_speed: 50
variable_final_eject: 0                # Fully eject the filament afterwards, default is no
variable_initial_cooling_speed: 10
variable_initial_retract: 0            # Use an initial retract or not. Don't use it if you want to ram the filament
variable_melt_zone_pause: 0
variable_ramming_volume: 0             # in mm3
variable_skinnydip_distance: 26
variable_toolchange_temp: 0
variable_unloading_speed: 20
variable_unloading_speed_start: 199
variable_use_fast_skinnydip: 1
variable_use_skinnydip: 0
gcode:
<<<<<<< HEAD
    {% set COOLING_TUBE_LENGTH = params.COOLING_TUBE_LENGTH|default(15) %} # Dragon ST: 15, Dragon HF: 10, Mosquito: 20, Revo: 10
    {% set COOLING_TUBE_RETRACTION = params.COOLING_TUBE_RETRACTION|default(35) %} # Dragon ST: 35, Dragon HF: 30, Mosquito: 38, Revo: 35
    {% set INITIAL_COOLING_SPEED = params.INITIAL_COOLING_SPEED|default(10) %}
    {% set FINAL_COOLING_SPEED = params.FINAL_COOLING_SPEED|default(50) %}
    {% set COOLING_MOVES = params.COOLING_MOVES|default(5) %}
    {% set TOOLCHANGE_TEMP = params.TOOLCHANGE_TEMP|default(0) %}
    {% set USE_SKINNYDIP = params.USE_SKINNYDIP|default(0) %}
    {% set USE_FAST_SKINNYDIP = params.USE_FAST_SKINNYDIP|default(1) %}
    {% set SKINNYDIP_DISTANCE = params.SKINNYDIP_DISTANCE|default(26) %}
    {% set DIP_INSERTION_SPEED = params.DIP_INSERTION_SPEED|default(33) %}
    {% set DIP_EXTRACTION_SPEED = params.DIP_EXTRACTION_SPEED|default(70) %}
    {% set MELT_ZONE_PAUSE = params.MELT_ZONE_PAUSE|default(0) %}
    {% set COOLING_ZONE_PAUSE = params.COOLING_ZONE_PAUSE|default(0) %}
    {% set UNLOADING_SPEED_START = params.UNLOADING_SPEED_START|default(80) %}
    {% set UNLOADING_SPEED = params.UNLOADING_SPEED|default(40) %}
    {% set RAMMING_VOLUME = params.RAMMING_VOLUME|default(0) %} # Try 15 - 26 (in mm3)
    {% set INITIAL_RETRACT = params.INITIAL_RETRACT|default(0) %} # Use an initial retract or not. Don't use it if you want to ram the filament
    {% set FINAL_EJECT = params.FINAL_EJECT|default(0) %} # Fully eject the filament afterwards, default is no
=======

    {% set COOLING_MOVES = params.COOLING_MOVES|default(printer['gcode_macro _ERCF_FORM_TIP_STANDALONE']['cooling_moves']) %}
    {% set COOLING_TUBE_LENGTH = params.COOLING_TUBE_LENGTH|default(printer['gcode_macro _ERCF_FORM_TIP_STANDALONE']['cooling_tube_length']) %}
    {% set COOLING_TUBE_RETRACTION = params.COOLING_TUBE_RETRACTION|default(printer['gcode_macro _ERCF_FORM_TIP_STANDALONE']['cooling_tube_retraction']) %}
    {% set COOLING_ZONE_PAUSE = params.COOLING_ZONE_PAUSE|default(printer['gcode_macro _ERCF_FORM_TIP_STANDALONE']['cooling_zone_pause']) %}
    {% set DIP_EXTRACTION_SPEED = params.DIP_EXTRACTION_SPEED|default(printer['gcode_macro _ERCF_FORM_TIP_STANDALONE']['dip_extraction_speed']) %}
    {% set DIP_INSERTION_SPEED = params.DIP_INSERTION_SPEED|default(printer['gcode_macro _ERCF_FORM_TIP_STANDALONE']['dip_insertion_speed']) %}
    {% set FINAL_COOLING_SPEED = params.FINAL_COOLING_SPEED|default(printer['gcode_macro _ERCF_FORM_TIP_STANDALONE']['final_cooling_speed']) %}
    {% set FINAL_EJECT = params.FINAL_EJECT|default(printer['gcode_macro _ERCF_FORM_TIP_STANDALONE']['final_eject'], True) %}
    {% set INITIAL_COOLING_SPEED = params.INITIAL_COOLING_SPEED|default(printer['gcode_macro _ERCF_FORM_TIP_STANDALONE']['initial_cooling_speed']) %}
    {% set INITIAL_RETRACT = params.INITIAL_RETRACT|default(printer['gcode_macro _ERCF_FORM_TIP_STANDALONE']['initial_retract']) %}
    {% set MELT_ZONE_PAUSE = params.MELT_ZONE_PAUSE|default(printer['gcode_macro _ERCF_FORM_TIP_STANDALONE']['melt_zone_pause']) %}
    {% set RAMMING_VOLUME = params.RAMMING_VOLUME|default(printer['gcode_macro _ERCF_FORM_TIP_STANDALONE']['ramming_volume']) %}
    {% set SKINNYDIP_DISTANCE = params.SKINNYDIP_DISTANCE|default(printer['gcode_macro _ERCF_FORM_TIP_STANDALONE']['skinnydip_distance']) %}
    {% set TOOLCHANGE_TEMP = params.TOOLCHANGE_TEMP|default(printer['gcode_macro _ERCF_FORM_TIP_STANDALONE']['toolchange_temp'],True) %}
    {% set UNLOADING_SPEED = params.UNLOADING_SPEED|default(printer['gcode_macro _ERCF_FORM_TIP_STANDALONE']['unloading_speed']) %}
    {% set UNLOADING_SPEED_START = params.UNLOADING_SPEED_START|default(printer['gcode_macro _ERCF_FORM_TIP_STANDALONE']['unloading_speed_start']) %}
    {% set USE_FAST_SKINNYDIP = params.USE_FAST_SKINNYDIP|default(printer['gcode_macro _ERCF_FORM_TIP_STANDALONE']['use_fast_skinnydip'], True) %}
    {% set USE_SKINNYDIP = params.USE_SKINNYDIP|default(printer['gcode_macro _ERCF_FORM_TIP_STANDALONE']['use_skinnydip'], True) %}
>>>>>>> e43a9d09

    G91
    G92 E0

    SET_PRESSURE_ADVANCE ADVANCE=0
    {% set OLD_TEMP = printer.extruder.target %}

    # Ramming with SuperSlicer standard setting
    {% if INITIAL_RETRACT|int == 1 %}
        G1 E-8.5000 F3000
    {% endif %}

    {% set RATIO = (RAMMING_VOLUME|float) /23.0 %}

    G1 E{0.5784 * RATIO|float} F299 #7
    G1 E{0.5834 * RATIO|float} F302 #3
    G1 E{0.5918 * RATIO|float} F306 #6
    G1 E{0.6169 * RATIO|float} F319 #6
    G1 E{0.3393 * RATIO|float} F350 #0
    G1 E{0.3363 * RATIO|float} F350 #0
    G1 E{0.7577 * RATIO|float} F392 #6
    G1 E{0.8382 * RATIO|float} F434 #3
    G1 E{0.7776 * RATIO|float} F469 #9
    G1 E{0.1293 * RATIO|float} F469 #9
    G1 E{0.9673 * RATIO|float} F501 #2
    G1 E{1.0176 * RATIO|float} F527 #2
    G1 E{0.5956 * RATIO|float} F544 #6
    G1 E{0.4555 * RATIO|float} F544 #6
    G1 E{1.0662 * RATIO|float} F552 #4

    # set toolchange temperature just prior to filament being extracted from melt zone and wait for set point
    # (SKINNYDIP--normal mode only)
    {% if TOOLCHANGE_TEMP|float > 0 and USE_FAST_SKINNYDIP|int == 0 %}
       M109 S{TOOLCHANGE_TEMP}
    {% endif %}

    # Retraction
    {% set TOTAL_RETRACTION_DISTANCE = COOLING_TUBE_RETRACTION|float + COOLING_TUBE_LENGTH|float / 2 - 15 %}
    G1 E-15 F{1.0 * UNLOADING_SPEED_START|float * 60}
    G1 E-{0.7 * TOTAL_RETRACTION_DISTANCE} F{1.0 * UNLOADING_SPEED|float * 60}
    G1 E-{0.2 * TOTAL_RETRACTION_DISTANCE} F{0.5 * UNLOADING_SPEED|float * 60}
    G1 E-{0.1 * TOTAL_RETRACTION_DISTANCE} F{0.3 * UNLOADING_SPEED|float * 60}

    {% if TOOLCHANGE_TEMP|float > 0 and USE_FAST_SKINNYDIP|int == 1 %}
       M104 S{TOOLCHANGE_TEMP}
    {% endif %}

    # Generate Cooling Moves
    {% set SPEED_INC = (FINAL_COOLING_SPEED|float - INITIAL_COOLING_SPEED|float) / (2 * COOLING_MOVES|float - 1) %}
    {% for move in range(COOLING_MOVES|int) %}
      G1 E{COOLING_TUBE_LENGTH} F{(INITIAL_COOLING_SPEED|float + SPEED_INC*move*2) * 60}
      G1 E-{COOLING_TUBE_LENGTH} F{(INITIAL_COOLING_SPEED|float + SPEED_INC*(move*2+1)) * 60}
    {% endfor %}

    # wait for extruder to reach toolchange temperature after cooling moves complete (SKINNYDIP--fast mode only)
    {% if TOOLCHANGE_TEMP|float > 0 and USE_FAST_SKINNYDIP|int == 1 %}
        M109 S{TOOLCHANGE_TEMP}
    {% endif %}

    # Generate a skinnydip move
    {% if USE_SKINNYDIP|int == 1 %}
      G1 E{SKINNYDIP_DISTANCE} F{DIP_INSERTION_SPEED|float * 60}
      G4 P{MELT_ZONE_PAUSE}
      G1 E-{SKINNYDIP_DISTANCE} F{DIP_EXTRACTION_SPEED|float * 60}
      G4 P{COOLING_ZONE_PAUSE}
    {% endif %}

    {% if TOOLCHANGE_TEMP|float > 0 %}
      M104 S{OLD_TEMP}
    {% endif %}

    {% if FINAL_EJECT|int == 1 %}
        G92 E0
        G1 E-80 F3000
    {% endif %}

    G92 E0
    G90

###########################################################################
# EndlessSpool handling
# Note that EndlessSpool is an unsupervised filament change
###########################################################################
[gcode_macro _ERCF_ENDLESS_SPOOL_PRE_UNLOAD]
description: Pre unload routine for EndlessSpool changes
gcode:
    # This occurs prior to ERCF forming tip and ejecting the remains of the old filament
    #
    # Typically you would move toolhead to your park position so oozing is not a problem
    #
    # This is probably similar to what you do in your PAUSE macro and you could simply call that here...
    # (this call works with reference PAUSE macro supplied in client_macros.cfg)

    PAUSE

[gcode_macro _ERCF_ENDLESS_SPOOL_POST_LOAD]
description: Optional post load routine for EndlessSpool changes
gcode:
    # This occurs after ERCF has loaded the new filament from the next spool in rotation
    # ERCF will have loaded the new filament to the nozzle the same way as a normal filament
    # swap. Previously configured Pressure Advance will be retained.
    # 
    # This would be a place to purge additional filament if necessary (it really shouldn't be)
    # and clean nozzle if your printer is suitably equipped.
    #
    # This is probably similar to what you do in your RESUME macro and you could simply call that here...
    # (this call works with reference RESUME macro supplied in client_macros.cfg)

    RESUME
<|MERGE_RESOLUTION|>--- conflicted
+++ resolved
@@ -89,46 +89,39 @@
 ########################################################################
 [gcode_macro _ERCF_FORM_TIP_STANDALONE]
 description: Generic tip forming macro
-variable_cooling_moves: 5
-variable_cooling_tube_length: 15       # Dragon ST: 15, Dragon HF: 10, Mosquito: 20
-variable_cooling_tube_retraction: 35   # Dragon ST: 35, Dragon HF: 30, Mosquito: 3
+
+# Extruder constants, effects where the initial retraction ends and the size of cooling movements around this point
+variable_cooling_tube_length: 15       # Dragon ST: 15, Dragon HF: 10, Mosquito: 20, Revo: 10
+variable_cooling_tube_retraction: 35   # Dragon ST: 35, Dragon HF: 30, Mosquito: 3, Revo: 35
+
+# Controls the cooling movement speed and number of cycles
+variable_initial_cooling_speed: 10
+variable_final_cooling_speed: 50
+variable_cooling_moves: 4
+
+# SkinnyDip settings (no equivalent in PrusaSlicer)
+variable_use_skinnydip: 0
+variable_skinnydip_distance: 30
+variable_dip_insertion_speed: 30
+variable_dip_extraction_speed: 70
+variable_melt_zone_pause: 0
 variable_cooling_zone_pause: 0
-variable_dip_extraction_speed: 70
-variable_dip_insertion_speed: 33
-variable_final_cooling_speed: 50
+
+# Temp change settings (no equivalent in PrusaSlicer)
+variable_toolchange_temp: 0
+variable_use_fast_skinnydip: 1
+
+# Speed of initial 15mm of retract then speed for rest of retract
+variable_unloading_speed_start: 80
+variable_unloading_speed: 40
+
+# Ramming. Unlike slicer, the ramming time and shape is fixed in macro
+variable_ramming_volume: 0             # Try 15-26 (in mm3)
+
+variable_initial_retract: 0            # Use an initial retract or not. Don't use it if you want to ram the filament
 variable_final_eject: 0                # Fully eject the filament afterwards, default is no
-variable_initial_cooling_speed: 10
-variable_initial_retract: 0            # Use an initial retract or not. Don't use it if you want to ram the filament
-variable_melt_zone_pause: 0
-variable_ramming_volume: 0             # in mm3
-variable_skinnydip_distance: 26
-variable_toolchange_temp: 0
-variable_unloading_speed: 20
-variable_unloading_speed_start: 199
-variable_use_fast_skinnydip: 1
-variable_use_skinnydip: 0
-gcode:
-<<<<<<< HEAD
-    {% set COOLING_TUBE_LENGTH = params.COOLING_TUBE_LENGTH|default(15) %} # Dragon ST: 15, Dragon HF: 10, Mosquito: 20, Revo: 10
-    {% set COOLING_TUBE_RETRACTION = params.COOLING_TUBE_RETRACTION|default(35) %} # Dragon ST: 35, Dragon HF: 30, Mosquito: 38, Revo: 35
-    {% set INITIAL_COOLING_SPEED = params.INITIAL_COOLING_SPEED|default(10) %}
-    {% set FINAL_COOLING_SPEED = params.FINAL_COOLING_SPEED|default(50) %}
-    {% set COOLING_MOVES = params.COOLING_MOVES|default(5) %}
-    {% set TOOLCHANGE_TEMP = params.TOOLCHANGE_TEMP|default(0) %}
-    {% set USE_SKINNYDIP = params.USE_SKINNYDIP|default(0) %}
-    {% set USE_FAST_SKINNYDIP = params.USE_FAST_SKINNYDIP|default(1) %}
-    {% set SKINNYDIP_DISTANCE = params.SKINNYDIP_DISTANCE|default(26) %}
-    {% set DIP_INSERTION_SPEED = params.DIP_INSERTION_SPEED|default(33) %}
-    {% set DIP_EXTRACTION_SPEED = params.DIP_EXTRACTION_SPEED|default(70) %}
-    {% set MELT_ZONE_PAUSE = params.MELT_ZONE_PAUSE|default(0) %}
-    {% set COOLING_ZONE_PAUSE = params.COOLING_ZONE_PAUSE|default(0) %}
-    {% set UNLOADING_SPEED_START = params.UNLOADING_SPEED_START|default(80) %}
-    {% set UNLOADING_SPEED = params.UNLOADING_SPEED|default(40) %}
-    {% set RAMMING_VOLUME = params.RAMMING_VOLUME|default(0) %} # Try 15 - 26 (in mm3)
-    {% set INITIAL_RETRACT = params.INITIAL_RETRACT|default(0) %} # Use an initial retract or not. Don't use it if you want to ram the filament
-    {% set FINAL_EJECT = params.FINAL_EJECT|default(0) %} # Fully eject the filament afterwards, default is no
-=======
-
+
+gcode:
     {% set COOLING_MOVES = params.COOLING_MOVES|default(printer['gcode_macro _ERCF_FORM_TIP_STANDALONE']['cooling_moves']) %}
     {% set COOLING_TUBE_LENGTH = params.COOLING_TUBE_LENGTH|default(printer['gcode_macro _ERCF_FORM_TIP_STANDALONE']['cooling_tube_length']) %}
     {% set COOLING_TUBE_RETRACTION = params.COOLING_TUBE_RETRACTION|default(printer['gcode_macro _ERCF_FORM_TIP_STANDALONE']['cooling_tube_retraction']) %}
@@ -147,7 +140,6 @@
     {% set UNLOADING_SPEED_START = params.UNLOADING_SPEED_START|default(printer['gcode_macro _ERCF_FORM_TIP_STANDALONE']['unloading_speed_start']) %}
     {% set USE_FAST_SKINNYDIP = params.USE_FAST_SKINNYDIP|default(printer['gcode_macro _ERCF_FORM_TIP_STANDALONE']['use_fast_skinnydip'], True) %}
     {% set USE_SKINNYDIP = params.USE_SKINNYDIP|default(printer['gcode_macro _ERCF_FORM_TIP_STANDALONE']['use_skinnydip'], True) %}
->>>>>>> e43a9d09
 
     G91
     G92 E0
